package liquibase.database.core;

import liquibase.CatalogAndSchema;
import liquibase.database.DatabaseConnection;
import liquibase.database.AbstractJdbcDatabase;
import liquibase.structure.DatabaseObject;
import liquibase.exception.DatabaseException;
import liquibase.exception.DateParseException;
import liquibase.statement.DatabaseFunction;
import liquibase.util.ISODateFormat;

import java.text.ParseException;
import java.text.SimpleDateFormat;
import java.text.DateFormat;
import java.util.Date;
import java.util.Arrays;
import java.util.List;

public class H2Database extends AbstractJdbcDatabase {

    private static String START_CONCAT = "CONCAT(";
    private static String END_CONCAT = ")";
    private static String SEP_CONCAT = ", ";

    public H2Database() {
        super.setCurrentDateTimeFunction("NOW()");
        super.sequenceNextValueFunction = "nextval('%s')";
        this.dateFunctions.add(new DatabaseFunction("CURRENT_TIMESTAMP()"));
<<<<<<< HEAD
        super.sequenceNextValueFunction = "NEXTVAL('%s')";
        super.sequenceCurrentValueFunction = "CURRVAL('%s')";
=======
>>>>>>> 764d2f6e
    }

    public String getShortName() {
        return "h2";
    }

    public Integer getDefaultPort() {
        return 8082;
    }

    @Override
    protected String getDefaultDatabaseProductName() {
        return "H2";
    }

    public String getDefaultDriver(String url) {
        if (url.startsWith("jdbc:h2")) {
            return "org.h2.Driver";
        }
        return null;
    }

    public int getPriority() {
        return PRIORITY_DATABASE;
    }

    public boolean isCorrectDatabaseImplementation(DatabaseConnection conn) throws DatabaseException {
        return "H2".equals(conn.getDatabaseProductName());
    }

    //    public void dropDatabaseObjects(String schema) throws DatabaseException {
//        DatabaseConnection conn = getConnection();
//        Statement dropStatement = null;
//        try {
//            dropStatement = conn.createStatement();
//            dropStatement.executeUpdate("DROP ALL OBJECTS");
//            changeLogTableExists = false;
//            changeLogLockTableExists = false;
//            changeLogCreateAttempted = false;
//            changeLogLockCreateAttempted = false;
//        } catch (SQLException e) {
//            throw new DatabaseException(e);
//        } finally {
//            try {
//                if (dropStatement != null) {
//                    dropStatement.close();
//                }
//                conn.commit();
//            } catch (SQLException e) {
//                ;
//            }
//        }
//
//    }

    public boolean supportsTablespaces() {
        return false;
    }

    @Override
    public String getViewDefinition(CatalogAndSchema schema, String name) throws DatabaseException {
        String definition = super.getViewDefinition(schema, name);
        if (!definition.startsWith("SELECT")) {
            definition = definition.replaceFirst(".*?\n", ""); //some h2 versions return "create view....as\nselect
        }

        definition = definition.replaceFirst("/\\*.*",""); //sometimes includes comments at the end
        return definition;
    }


    @Override
    public Date parseDate(String dateAsString) throws DateParseException {
        try {
            if (dateAsString.indexOf(' ') > 0) {
                return new SimpleDateFormat("yyyy-MM-dd HH:mm:ss.SSSSSSSSS").parse(dateAsString);
            } else {
                if (dateAsString.indexOf(':') > 0) {
                    return new SimpleDateFormat("HH:mm:ss").parse(dateAsString);
                } else {
                    return new SimpleDateFormat("yyyy-MM-dd").parse(dateAsString);
                }
            }
        } catch (ParseException e) {
            throw new DateParseException(dateAsString);
        }
    }

    @Override
    public boolean isSafeToRunUpdate() throws DatabaseException {
        String url = getConnection().getURL();
        boolean isLocalURL = (
                super.isSafeToRunUpdate()
                        || url.startsWith("jdbc:h2:file:")
                        || url.startsWith("jdbc:h2:mem:")
                        || url.startsWith("jdbc:h2:zip:")
                        || url.startsWith("jdbc:h2:~")
        );
        return isLocalURL;
    }

//    @Override
//    public String convertRequestedSchemaToSchema(String requestedSchema) throws DatabaseException {
//        return super.convertRequestedSchemaToSchema(requestedSchema).toLowerCase();
//    }

    @Override
    public boolean supportsSequences() {
        return true;
    }

    @Override
    protected String doGetDefaultSchemaName() {
        return "PUBLIC";
    }

    @Override
    public String getConcatSql(String... values) {
        if (values == null) {
            return null;
        }

        return getConcatSql(Arrays.asList(values));
    }

    /**
     * Recursive way of building CONCAT instruction
     *
     * @param values a non null List of String
     * @return a String containing the CONCAT instruction with all elements, or only a value if there is only one element in the list
     */
    private String getConcatSql(List<String> values) {
        if (values.size() == 1) {
            return values.get(0);
        } else {
            return START_CONCAT + values.get(0) + SEP_CONCAT + getConcatSql(values.subList(1, values.size())) + END_CONCAT;
        }
    }

    @Override
    public String getDateLiteral(String isoDate) {
        String returnString = isoDate;
        try {
            if (isDateTime(isoDate)) {
                ISODateFormat isoTimestampFormat = new ISODateFormat();
                DateFormat dbTimestampFormat = new SimpleDateFormat("yyyy-MM-dd HH:mm:ss.S");
                returnString = dbTimestampFormat.format(isoTimestampFormat.parse(isoDate));
            }
        } catch (ParseException e) {
            throw new RuntimeException("Unexpected date format: " + isoDate, e);
        }
        return "'" + returnString + "'";
    }



    @Override
    public String escapeObjectName(String objectName, Class<? extends DatabaseObject> objectType) {
    	if (objectName != null) {
            if (isReservedWord(objectName)) {
                return "\""+objectName.toUpperCase()+"\"";
            }
    	}
        return objectName;
    }

    @Override
    public boolean isReservedWord(String objectName) {
        return keywords.contains(objectName.toUpperCase());
    }

    private static List keywords = Arrays.asList(
            "CROSS",
            "CURRENT_DATE",
            "CURRENT_TIME",
            "CURRENT_TIMESTAMP",
            "DISTINCT",
            "EXCEPT",
            "EXISTS",
            "FALSE",
            "FOR",
            "FROM",
            "FULL",
            "GROUP",
            "HAVING",
            "INNER",
            "INTERSECT",
            "IS",
            "JOIN",
            "LIKE",
            "LIMIT",
            "MINUS",
            "NATURAL",
            "NOT",
            "NULL",
            "ON",
            "ORDER",
            "PRIMARY",
            "ROWNUM",
            "SELECT",
            "SYSDATE",
            "SYSTIME",
            "SYSTIMESTAMP",
            "TODAY",
            "TRUE",
            "UNION",
            "UNIQUE",
            "WHERE");

    public boolean supportsInitiallyDeferrableColumns() {
        return false;
    }

}
<|MERGE_RESOLUTION|>--- conflicted
+++ resolved
@@ -1,247 +1,244 @@
-package liquibase.database.core;
-
-import liquibase.CatalogAndSchema;
-import liquibase.database.DatabaseConnection;
-import liquibase.database.AbstractJdbcDatabase;
-import liquibase.structure.DatabaseObject;
-import liquibase.exception.DatabaseException;
-import liquibase.exception.DateParseException;
-import liquibase.statement.DatabaseFunction;
-import liquibase.util.ISODateFormat;
-
-import java.text.ParseException;
-import java.text.SimpleDateFormat;
-import java.text.DateFormat;
-import java.util.Date;
-import java.util.Arrays;
-import java.util.List;
-
-public class H2Database extends AbstractJdbcDatabase {
-
-    private static String START_CONCAT = "CONCAT(";
-    private static String END_CONCAT = ")";
-    private static String SEP_CONCAT = ", ";
-
-    public H2Database() {
-        super.setCurrentDateTimeFunction("NOW()");
-        super.sequenceNextValueFunction = "nextval('%s')";
-        this.dateFunctions.add(new DatabaseFunction("CURRENT_TIMESTAMP()"));
-<<<<<<< HEAD
-        super.sequenceNextValueFunction = "NEXTVAL('%s')";
-        super.sequenceCurrentValueFunction = "CURRVAL('%s')";
-=======
->>>>>>> 764d2f6e
-    }
-
-    public String getShortName() {
-        return "h2";
-    }
-
-    public Integer getDefaultPort() {
-        return 8082;
-    }
-
-    @Override
-    protected String getDefaultDatabaseProductName() {
-        return "H2";
-    }
-
-    public String getDefaultDriver(String url) {
-        if (url.startsWith("jdbc:h2")) {
-            return "org.h2.Driver";
-        }
-        return null;
-    }
-
-    public int getPriority() {
-        return PRIORITY_DATABASE;
-    }
-
-    public boolean isCorrectDatabaseImplementation(DatabaseConnection conn) throws DatabaseException {
-        return "H2".equals(conn.getDatabaseProductName());
-    }
-
-    //    public void dropDatabaseObjects(String schema) throws DatabaseException {
-//        DatabaseConnection conn = getConnection();
-//        Statement dropStatement = null;
-//        try {
-//            dropStatement = conn.createStatement();
-//            dropStatement.executeUpdate("DROP ALL OBJECTS");
-//            changeLogTableExists = false;
-//            changeLogLockTableExists = false;
-//            changeLogCreateAttempted = false;
-//            changeLogLockCreateAttempted = false;
-//        } catch (SQLException e) {
-//            throw new DatabaseException(e);
-//        } finally {
-//            try {
-//                if (dropStatement != null) {
-//                    dropStatement.close();
-//                }
-//                conn.commit();
-//            } catch (SQLException e) {
-//                ;
-//            }
-//        }
-//
-//    }
-
-    public boolean supportsTablespaces() {
-        return false;
-    }
-
-    @Override
-    public String getViewDefinition(CatalogAndSchema schema, String name) throws DatabaseException {
-        String definition = super.getViewDefinition(schema, name);
-        if (!definition.startsWith("SELECT")) {
-            definition = definition.replaceFirst(".*?\n", ""); //some h2 versions return "create view....as\nselect
-        }
-
-        definition = definition.replaceFirst("/\\*.*",""); //sometimes includes comments at the end
-        return definition;
-    }
-
-
-    @Override
-    public Date parseDate(String dateAsString) throws DateParseException {
-        try {
-            if (dateAsString.indexOf(' ') > 0) {
-                return new SimpleDateFormat("yyyy-MM-dd HH:mm:ss.SSSSSSSSS").parse(dateAsString);
-            } else {
-                if (dateAsString.indexOf(':') > 0) {
-                    return new SimpleDateFormat("HH:mm:ss").parse(dateAsString);
-                } else {
-                    return new SimpleDateFormat("yyyy-MM-dd").parse(dateAsString);
-                }
-            }
-        } catch (ParseException e) {
-            throw new DateParseException(dateAsString);
-        }
-    }
-
-    @Override
-    public boolean isSafeToRunUpdate() throws DatabaseException {
-        String url = getConnection().getURL();
-        boolean isLocalURL = (
-                super.isSafeToRunUpdate()
-                        || url.startsWith("jdbc:h2:file:")
-                        || url.startsWith("jdbc:h2:mem:")
-                        || url.startsWith("jdbc:h2:zip:")
-                        || url.startsWith("jdbc:h2:~")
-        );
-        return isLocalURL;
-    }
-
-//    @Override
-//    public String convertRequestedSchemaToSchema(String requestedSchema) throws DatabaseException {
-//        return super.convertRequestedSchemaToSchema(requestedSchema).toLowerCase();
-//    }
-
-    @Override
-    public boolean supportsSequences() {
-        return true;
-    }
-
-    @Override
-    protected String doGetDefaultSchemaName() {
-        return "PUBLIC";
-    }
-
-    @Override
-    public String getConcatSql(String... values) {
-        if (values == null) {
-            return null;
-        }
-
-        return getConcatSql(Arrays.asList(values));
-    }
-
-    /**
-     * Recursive way of building CONCAT instruction
-     *
-     * @param values a non null List of String
-     * @return a String containing the CONCAT instruction with all elements, or only a value if there is only one element in the list
-     */
-    private String getConcatSql(List<String> values) {
-        if (values.size() == 1) {
-            return values.get(0);
-        } else {
-            return START_CONCAT + values.get(0) + SEP_CONCAT + getConcatSql(values.subList(1, values.size())) + END_CONCAT;
-        }
-    }
-
-    @Override
-    public String getDateLiteral(String isoDate) {
-        String returnString = isoDate;
-        try {
-            if (isDateTime(isoDate)) {
-                ISODateFormat isoTimestampFormat = new ISODateFormat();
-                DateFormat dbTimestampFormat = new SimpleDateFormat("yyyy-MM-dd HH:mm:ss.S");
-                returnString = dbTimestampFormat.format(isoTimestampFormat.parse(isoDate));
-            }
-        } catch (ParseException e) {
-            throw new RuntimeException("Unexpected date format: " + isoDate, e);
-        }
-        return "'" + returnString + "'";
-    }
-
-
-
-    @Override
-    public String escapeObjectName(String objectName, Class<? extends DatabaseObject> objectType) {
-    	if (objectName != null) {
-            if (isReservedWord(objectName)) {
-                return "\""+objectName.toUpperCase()+"\"";
-            }
-    	}
-        return objectName;
-    }
-
-    @Override
-    public boolean isReservedWord(String objectName) {
-        return keywords.contains(objectName.toUpperCase());
-    }
-
-    private static List keywords = Arrays.asList(
-            "CROSS",
-            "CURRENT_DATE",
-            "CURRENT_TIME",
-            "CURRENT_TIMESTAMP",
-            "DISTINCT",
-            "EXCEPT",
-            "EXISTS",
-            "FALSE",
-            "FOR",
-            "FROM",
-            "FULL",
-            "GROUP",
-            "HAVING",
-            "INNER",
-            "INTERSECT",
-            "IS",
-            "JOIN",
-            "LIKE",
-            "LIMIT",
-            "MINUS",
-            "NATURAL",
-            "NOT",
-            "NULL",
-            "ON",
-            "ORDER",
-            "PRIMARY",
-            "ROWNUM",
-            "SELECT",
-            "SYSDATE",
-            "SYSTIME",
-            "SYSTIMESTAMP",
-            "TODAY",
-            "TRUE",
-            "UNION",
-            "UNIQUE",
-            "WHERE");
-
-    public boolean supportsInitiallyDeferrableColumns() {
-        return false;
-    }
-
-}
+package liquibase.database.core;
+
+import liquibase.CatalogAndSchema;
+import liquibase.database.DatabaseConnection;
+import liquibase.database.AbstractJdbcDatabase;
+import liquibase.structure.DatabaseObject;
+import liquibase.exception.DatabaseException;
+import liquibase.exception.DateParseException;
+import liquibase.statement.DatabaseFunction;
+import liquibase.util.ISODateFormat;
+
+import java.text.ParseException;
+import java.text.SimpleDateFormat;
+import java.text.DateFormat;
+import java.util.Date;
+import java.util.Arrays;
+import java.util.List;
+
+public class H2Database extends AbstractJdbcDatabase {
+
+    private static String START_CONCAT = "CONCAT(";
+    private static String END_CONCAT = ")";
+    private static String SEP_CONCAT = ", ";
+
+    public H2Database() {
+        super.setCurrentDateTimeFunction("NOW()");
+        super.sequenceNextValueFunction = "nextval('%s')";
+        this.dateFunctions.add(new DatabaseFunction("CURRENT_TIMESTAMP()"));
+        super.sequenceNextValueFunction = "NEXTVAL('%s')";
+        super.sequenceCurrentValueFunction = "CURRVAL('%s')";
+    }
+
+    public String getShortName() {
+        return "h2";
+    }
+
+    public Integer getDefaultPort() {
+        return 8082;
+    }
+
+    @Override
+    protected String getDefaultDatabaseProductName() {
+        return "H2";
+    }
+
+    public String getDefaultDriver(String url) {
+        if (url.startsWith("jdbc:h2")) {
+            return "org.h2.Driver";
+        }
+        return null;
+    }
+
+    public int getPriority() {
+        return PRIORITY_DATABASE;
+    }
+
+    public boolean isCorrectDatabaseImplementation(DatabaseConnection conn) throws DatabaseException {
+        return "H2".equals(conn.getDatabaseProductName());
+    }
+
+    //    public void dropDatabaseObjects(String schema) throws DatabaseException {
+//        DatabaseConnection conn = getConnection();
+//        Statement dropStatement = null;
+//        try {
+//            dropStatement = conn.createStatement();
+//            dropStatement.executeUpdate("DROP ALL OBJECTS");
+//            changeLogTableExists = false;
+//            changeLogLockTableExists = false;
+//            changeLogCreateAttempted = false;
+//            changeLogLockCreateAttempted = false;
+//        } catch (SQLException e) {
+//            throw new DatabaseException(e);
+//        } finally {
+//            try {
+//                if (dropStatement != null) {
+//                    dropStatement.close();
+//                }
+//                conn.commit();
+//            } catch (SQLException e) {
+//                ;
+//            }
+//        }
+//
+//    }
+
+    public boolean supportsTablespaces() {
+        return false;
+    }
+
+    @Override
+    public String getViewDefinition(CatalogAndSchema schema, String name) throws DatabaseException {
+        String definition = super.getViewDefinition(schema, name);
+        if (!definition.startsWith("SELECT")) {
+            definition = definition.replaceFirst(".*?\n", ""); //some h2 versions return "create view....as\nselect
+        }
+
+        definition = definition.replaceFirst("/\\*.*",""); //sometimes includes comments at the end
+        return definition;
+    }
+
+
+    @Override
+    public Date parseDate(String dateAsString) throws DateParseException {
+        try {
+            if (dateAsString.indexOf(' ') > 0) {
+                return new SimpleDateFormat("yyyy-MM-dd HH:mm:ss.SSSSSSSSS").parse(dateAsString);
+            } else {
+                if (dateAsString.indexOf(':') > 0) {
+                    return new SimpleDateFormat("HH:mm:ss").parse(dateAsString);
+                } else {
+                    return new SimpleDateFormat("yyyy-MM-dd").parse(dateAsString);
+                }
+            }
+        } catch (ParseException e) {
+            throw new DateParseException(dateAsString);
+        }
+    }
+
+    @Override
+    public boolean isSafeToRunUpdate() throws DatabaseException {
+        String url = getConnection().getURL();
+        boolean isLocalURL = (
+                super.isSafeToRunUpdate()
+                        || url.startsWith("jdbc:h2:file:")
+                        || url.startsWith("jdbc:h2:mem:")
+                        || url.startsWith("jdbc:h2:zip:")
+                        || url.startsWith("jdbc:h2:~")
+        );
+        return isLocalURL;
+    }
+
+//    @Override
+//    public String convertRequestedSchemaToSchema(String requestedSchema) throws DatabaseException {
+//        return super.convertRequestedSchemaToSchema(requestedSchema).toLowerCase();
+//    }
+
+    @Override
+    public boolean supportsSequences() {
+        return true;
+    }
+
+    @Override
+    protected String doGetDefaultSchemaName() {
+        return "PUBLIC";
+    }
+
+    @Override
+    public String getConcatSql(String... values) {
+        if (values == null) {
+            return null;
+        }
+
+        return getConcatSql(Arrays.asList(values));
+    }
+
+    /**
+     * Recursive way of building CONCAT instruction
+     *
+     * @param values a non null List of String
+     * @return a String containing the CONCAT instruction with all elements, or only a value if there is only one element in the list
+     */
+    private String getConcatSql(List<String> values) {
+        if (values.size() == 1) {
+            return values.get(0);
+        } else {
+            return START_CONCAT + values.get(0) + SEP_CONCAT + getConcatSql(values.subList(1, values.size())) + END_CONCAT;
+        }
+    }
+
+    @Override
+    public String getDateLiteral(String isoDate) {
+        String returnString = isoDate;
+        try {
+            if (isDateTime(isoDate)) {
+                ISODateFormat isoTimestampFormat = new ISODateFormat();
+                DateFormat dbTimestampFormat = new SimpleDateFormat("yyyy-MM-dd HH:mm:ss.S");
+                returnString = dbTimestampFormat.format(isoTimestampFormat.parse(isoDate));
+            }
+        } catch (ParseException e) {
+            throw new RuntimeException("Unexpected date format: " + isoDate, e);
+        }
+        return "'" + returnString + "'";
+    }
+
+
+
+    @Override
+    public String escapeObjectName(String objectName, Class<? extends DatabaseObject> objectType) {
+    	if (objectName != null) {
+            if (isReservedWord(objectName)) {
+                return "\""+objectName.toUpperCase()+"\"";
+            }
+    	}
+        return objectName;
+    }
+
+    @Override
+    public boolean isReservedWord(String objectName) {
+        return keywords.contains(objectName.toUpperCase());
+    }
+
+    private static List keywords = Arrays.asList(
+            "CROSS",
+            "CURRENT_DATE",
+            "CURRENT_TIME",
+            "CURRENT_TIMESTAMP",
+            "DISTINCT",
+            "EXCEPT",
+            "EXISTS",
+            "FALSE",
+            "FOR",
+            "FROM",
+            "FULL",
+            "GROUP",
+            "HAVING",
+            "INNER",
+            "INTERSECT",
+            "IS",
+            "JOIN",
+            "LIKE",
+            "LIMIT",
+            "MINUS",
+            "NATURAL",
+            "NOT",
+            "NULL",
+            "ON",
+            "ORDER",
+            "PRIMARY",
+            "ROWNUM",
+            "SELECT",
+            "SYSDATE",
+            "SYSTIME",
+            "SYSTIMESTAMP",
+            "TODAY",
+            "TRUE",
+            "UNION",
+            "UNIQUE",
+            "WHERE");
+
+    public boolean supportsInitiallyDeferrableColumns() {
+        return false;
+    }
+
+}