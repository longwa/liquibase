--- conflicted
+++ resolved
@@ -1,268 +1,260 @@
-package liquibase.database.core;
-
-import liquibase.database.AbstractDatabase;
-import liquibase.database.DatabaseConnection;
-import liquibase.database.structure.Schema;
-import liquibase.exception.DatabaseException;
-import liquibase.exception.UnexpectedLiquibaseException;
-import liquibase.executor.ExecutorService;
-import liquibase.statement.core.GetViewDefinitionStatement;
-
-import java.util.HashSet;
-import java.util.List;
-import java.util.Set;
-import java.util.regex.Pattern;
-
-/**
- * Encapsulates MS-SQL database support.
- */
-public class MSSQLDatabase extends AbstractDatabase {
-    public static final String PRODUCT_NAME = "Microsoft SQL Server";
-    protected Set<String> systemTablesAndViews = new HashSet<String>();
-
-    private static Pattern CREATE_VIEW_AS_PATTERN = Pattern.compile("^CREATE\\s+.*?VIEW\\s+.*?AS\\s+", Pattern.CASE_INSENSITIVE | Pattern.DOTALL);
-
-    public String getTypeName() {
-        return "mssql";
-    }
-
-    public MSSQLDatabase() {
-        setDefaultSchemaName("dbo");
-
-        systemTablesAndViews.add("syscolumns");
-        systemTablesAndViews.add("syscomments");
-        systemTablesAndViews.add("sysdepends");
-        systemTablesAndViews.add("sysfilegroups");
-        systemTablesAndViews.add("sysfiles");
-        systemTablesAndViews.add("sysfiles1");
-        systemTablesAndViews.add("sysforeignkeys");
-        systemTablesAndViews.add("sysfulltextcatalogs");
-        systemTablesAndViews.add("sysfulltextnotify");
-        systemTablesAndViews.add("sysindexes");
-        systemTablesAndViews.add("sysindexkeys");
-        systemTablesAndViews.add("sysmembers");
-        systemTablesAndViews.add("sysobjects");
-        systemTablesAndViews.add("syspermissions");
-        systemTablesAndViews.add("sysproperties");
-        systemTablesAndViews.add("sysprotects");
-        systemTablesAndViews.add("sysreferences");
-        systemTablesAndViews.add("systypes");
-        systemTablesAndViews.add("sysusers");
-
-        systemTablesAndViews.add("syssegments");
-        systemTablesAndViews.add("sysconstraints");
-    }
-
-
-    public int getPriority() {
-        return PRIORITY_DEFAULT;
-    }
-
-    @Override
-    protected String getDefaultDatabaseProductName() {
-        return "SQL Server";
-    }
-
-    public Integer getDefaultPort() {
-        return 1433;
-    }
-
-    @Override
-    public Set<String> getSystemTablesAndViews() {
-        return systemTablesAndViews;
-    }
-
-    public boolean supportsInitiallyDeferrableColumns() {
-        return false;
-    }
-
-    @Override
-    public boolean supportsSequences() {
-        return false;
-    }
-
-    public boolean isCorrectDatabaseImplementation(DatabaseConnection conn) throws DatabaseException {
-        String databaseProductName = conn.getDatabaseProductName();
-        return PRODUCT_NAME.equalsIgnoreCase(databaseProductName)
-                || "SQLOLEDB".equalsIgnoreCase(databaseProductName);
-    }
-
-    public String getDefaultDriver(String url) {
-        if (url.startsWith("jdbc:sqlserver")) {
-            return "com.microsoft.sqlserver.jdbc.SQLServerDriver";
-        } else if (url.startsWith("jdbc:jtds:sqlserver")) {
-            return "net.sourceforge.jtds.jdbc.Driver";
-        }
-        return null;
-    }
-
-    public String getCurrentDateTimeFunction() {
-        if (currentDateTimeFunction != null) {
-            return currentDateTimeFunction;
-        }
-
-        return "GETDATE()";
-    }
-
-    @Override
-    protected String getAutoIncrementClause() {
-    	return "IDENTITY";
-    }
-    
-    @Override
-    protected String getAutoIncrementStartWithClause() {
-    	return "%d";
-    }
-
-    @Override
-    protected String getAutoIncrementByClause() {
-    	return "%d";
-    }
-
-    @Override
-    public String getDefaultCatalogName() {
-        if (getConnection() == null) {
-            return null;
-        }
-        try {
-            return getConnection().getCatalog();
-        } catch (DatabaseException e) {
-            throw new UnexpectedLiquibaseException(e);
-        }
-    }
-
-    @Override
-    public String getConcatSql(String... values) {
-        StringBuffer returnString = new StringBuffer();
-        for (String value : values) {
-            returnString.append(value).append(" + ");
-        }
-
-        return returnString.toString().replaceFirst(" \\+ $", "");
-    }
-
-    @Override
-    public String escapeIndexName(String catalogName, String schemaName, String indexName) {
-        // MSSQL server does not support the schema name for the index -
-        return super.escapeIndexName(null, null, indexName);
-    }
-
-    //    protected void dropForeignKeys(Connection conn) throws DatabaseException {
-//        Statement dropStatement = null;
-//        PreparedStatement fkStatement = null;
-//        ResultSet rs = null;
-//        try {
-//            dropStatement = conn.createStatement();
-//
-//            fkStatement = conn.prepareStatement("select TABLE_NAME, CONSTRAINT_NAME from INFORMATION_SCHEMA.TABLE_CONSTRAINTS where CONSTRAINT_TYPE='FOREIGN KEY' AND TABLE_CATALOG=?");
-//            fkStatement.setString(1, getDefaultCatalogName());
-//            rs = fkStatement.executeQuery();
-//            while (rs.next()) {
-//                DropForeignKeyConstraintChange dropFK = new DropForeignKeyConstraintChange();
-//                dropFK.setBaseTableName(rs.getString("TABLE_NAME"));
-//                dropFK.setConstraintName(rs.getString("CONSTRAINT_NAME"));
-//
-//                try {
-//                    dropStatement.execute(dropFK.generateStatements(this)[0]);
-//                } catch (UnsupportedChangeException e) {
-//                    throw new DatabaseException(e.getMessage());
-//                }
-//            }
-//        } catch (SQLException e) {
-//            throw new DatabaseException(e);
-//        } finally {
-//            try {
-//                if (dropStatement != null) {
-//                    dropStatement.close();
-//                }
-//                if (fkStatement != null) {
-//                    fkStatement.close();
-//                }
-//                if (rs != null) {
-//                    rs.close();
-//                }
-//            } catch (SQLException e) {
-//                throw new DatabaseException(e);
-//            }
-//        }
-//
-//    }
-
-    public boolean supportsTablespaces() {
-        return true;
-    }
-
-
-    @Override
-    public boolean isSystemTable(Schema schema, String tableName) {
-        return super.isSystemTable(schema, tableName) || schema.getName(this).equals("sys");
-    }
-
-    @Override
-    public boolean isSystemView(Schema schema, String viewName) {
-        return super.isSystemView(schema, viewName) || schema.getName(this).equals("sys");
-    }
-
-    public String generateDefaultConstraintName(String tableName, String columnName) {
-        return "DF_" + tableName + "_" + columnName;
-    }
-
-
-    @Override
-    public String escapeDatabaseObject(String objectName) {
-        return "["+objectName+"]";
-    }
-
-    @Override
-    public String getDateLiteral(String isoDate) {
-        return super.getDateLiteral(isoDate).replace(' ', 'T');
-    }
-
-	@Override
-    public boolean supportsRestrictForeignKeys() {
-        return false;
-    }
-
-    @Override
-<<<<<<< HEAD
-    public String getViewDefinition(Schema schema, String viewName) throws DatabaseException {
-        List<String> defLines = (List<String>) ExecutorService.getInstance().getExecutor(this).queryForList(new GetViewDefinitionStatement(schema.getCatalogName(this), schema.getName(this), viewName), String.class);
-=======
-    public boolean supportsDropTableCascadeConstraints() {
-        try {
-            return this.getDatabaseMajorVersion() >= 10;
-        } catch (DatabaseException e) {
-            return true;
-        }
-    }
-
-    @Override
-	public String getDefaultSchemaName() {
-        String defaultSchemaName = super.getDefaultSchemaName();
-        if (defaultSchemaName == null) {
-            return "dbo";
-        } else {
-            return defaultSchemaName;
-        }
-
-	}
-
-      @Override
-    public String getViewDefinition(String schemaName, String viewName) throws DatabaseException {
-        if (schemaName == null) {
-            schemaName = convertRequestedSchemaToSchema(null);
-        }
-        List<String> defLines = (List<String>) ExecutorService.getInstance().getExecutor(this).queryForList(new GetViewDefinitionStatement(schemaName, viewName), String.class);
->>>>>>> f7f6e0b3
-        StringBuffer sb = new StringBuffer();
-        for (String defLine : defLines) {
-            sb.append(defLine);
-        }
-        String definition = sb.toString();
-
-        if (definition == null) {
-            return null;
-        }
-        return CREATE_VIEW_AS_PATTERN.matcher(definition).replaceFirst("");
-    }
-}
+package liquibase.database.core;
+
+import liquibase.database.AbstractDatabase;
+import liquibase.database.DatabaseConnection;
+import liquibase.database.structure.Schema;
+import liquibase.exception.DatabaseException;
+import liquibase.exception.UnexpectedLiquibaseException;
+import liquibase.executor.ExecutorService;
+import liquibase.statement.core.GetViewDefinitionStatement;
+
+import java.util.HashSet;
+import java.util.List;
+import java.util.Set;
+import java.util.regex.Pattern;
+
+/**
+ * Encapsulates MS-SQL database support.
+ */
+public class MSSQLDatabase extends AbstractDatabase {
+    public static final String PRODUCT_NAME = "Microsoft SQL Server";
+    protected Set<String> systemTablesAndViews = new HashSet<String>();
+
+    private static Pattern CREATE_VIEW_AS_PATTERN = Pattern.compile("^CREATE\\s+.*?VIEW\\s+.*?AS\\s+", Pattern.CASE_INSENSITIVE | Pattern.DOTALL);
+
+    public String getTypeName() {
+        return "mssql";
+    }
+
+    public MSSQLDatabase() {
+        setDefaultSchemaName("dbo");
+
+        systemTablesAndViews.add("syscolumns");
+        systemTablesAndViews.add("syscomments");
+        systemTablesAndViews.add("sysdepends");
+        systemTablesAndViews.add("sysfilegroups");
+        systemTablesAndViews.add("sysfiles");
+        systemTablesAndViews.add("sysfiles1");
+        systemTablesAndViews.add("sysforeignkeys");
+        systemTablesAndViews.add("sysfulltextcatalogs");
+        systemTablesAndViews.add("sysfulltextnotify");
+        systemTablesAndViews.add("sysindexes");
+        systemTablesAndViews.add("sysindexkeys");
+        systemTablesAndViews.add("sysmembers");
+        systemTablesAndViews.add("sysobjects");
+        systemTablesAndViews.add("syspermissions");
+        systemTablesAndViews.add("sysproperties");
+        systemTablesAndViews.add("sysprotects");
+        systemTablesAndViews.add("sysreferences");
+        systemTablesAndViews.add("systypes");
+        systemTablesAndViews.add("sysusers");
+
+        systemTablesAndViews.add("syssegments");
+        systemTablesAndViews.add("sysconstraints");
+    }
+
+
+    public int getPriority() {
+        return PRIORITY_DEFAULT;
+    }
+
+    @Override
+    protected String getDefaultDatabaseProductName() {
+        return "SQL Server";
+    }
+
+    public Integer getDefaultPort() {
+        return 1433;
+    }
+
+    @Override
+    public Set<String> getSystemTablesAndViews() {
+        return systemTablesAndViews;
+    }
+
+    public boolean supportsInitiallyDeferrableColumns() {
+        return false;
+    }
+
+    @Override
+    public boolean supportsSequences() {
+        return false;
+    }
+
+    public boolean isCorrectDatabaseImplementation(DatabaseConnection conn) throws DatabaseException {
+        String databaseProductName = conn.getDatabaseProductName();
+        return PRODUCT_NAME.equalsIgnoreCase(databaseProductName)
+                || "SQLOLEDB".equalsIgnoreCase(databaseProductName);
+    }
+
+    public String getDefaultDriver(String url) {
+        if (url.startsWith("jdbc:sqlserver")) {
+            return "com.microsoft.sqlserver.jdbc.SQLServerDriver";
+        } else if (url.startsWith("jdbc:jtds:sqlserver")) {
+            return "net.sourceforge.jtds.jdbc.Driver";
+        }
+        return null;
+    }
+
+    public String getCurrentDateTimeFunction() {
+        if (currentDateTimeFunction != null) {
+            return currentDateTimeFunction;
+        }
+
+        return "GETDATE()";
+    }
+
+    @Override
+    protected String getAutoIncrementClause() {
+    	return "IDENTITY";
+    }
+    
+    @Override
+    protected String getAutoIncrementStartWithClause() {
+    	return "%d";
+    }
+
+    @Override
+    protected String getAutoIncrementByClause() {
+    	return "%d";
+    }
+
+    @Override
+    public String getDefaultCatalogName() {
+        if (getConnection() == null) {
+            return null;
+        }
+        try {
+            return getConnection().getCatalog();
+        } catch (DatabaseException e) {
+            throw new UnexpectedLiquibaseException(e);
+        }
+    }
+
+    @Override
+    public String getConcatSql(String... values) {
+        StringBuffer returnString = new StringBuffer();
+        for (String value : values) {
+            returnString.append(value).append(" + ");
+        }
+
+        return returnString.toString().replaceFirst(" \\+ $", "");
+    }
+
+    @Override
+    public String escapeIndexName(String catalogName, String schemaName, String indexName) {
+        // MSSQL server does not support the schema name for the index -
+        return super.escapeIndexName(null, null, indexName);
+    }
+
+    //    protected void dropForeignKeys(Connection conn) throws DatabaseException {
+//        Statement dropStatement = null;
+//        PreparedStatement fkStatement = null;
+//        ResultSet rs = null;
+//        try {
+//            dropStatement = conn.createStatement();
+//
+//            fkStatement = conn.prepareStatement("select TABLE_NAME, CONSTRAINT_NAME from INFORMATION_SCHEMA.TABLE_CONSTRAINTS where CONSTRAINT_TYPE='FOREIGN KEY' AND TABLE_CATALOG=?");
+//            fkStatement.setString(1, getDefaultCatalogName());
+//            rs = fkStatement.executeQuery();
+//            while (rs.next()) {
+//                DropForeignKeyConstraintChange dropFK = new DropForeignKeyConstraintChange();
+//                dropFK.setBaseTableName(rs.getString("TABLE_NAME"));
+//                dropFK.setConstraintName(rs.getString("CONSTRAINT_NAME"));
+//
+//                try {
+//                    dropStatement.execute(dropFK.generateStatements(this)[0]);
+//                } catch (UnsupportedChangeException e) {
+//                    throw new DatabaseException(e.getMessage());
+//                }
+//            }
+//        } catch (SQLException e) {
+//            throw new DatabaseException(e);
+//        } finally {
+//            try {
+//                if (dropStatement != null) {
+//                    dropStatement.close();
+//                }
+//                if (fkStatement != null) {
+//                    fkStatement.close();
+//                }
+//                if (rs != null) {
+//                    rs.close();
+//                }
+//            } catch (SQLException e) {
+//                throw new DatabaseException(e);
+//            }
+//        }
+//
+//    }
+
+    public boolean supportsTablespaces() {
+        return true;
+    }
+
+
+    @Override
+    public boolean isSystemTable(Schema schema, String tableName) {
+        return super.isSystemTable(schema, tableName) || schema.getName(this).equals("sys");
+    }
+
+    @Override
+    public boolean isSystemView(Schema schema, String viewName) {
+        return super.isSystemView(schema, viewName) || schema.getName(this).equals("sys");
+    }
+
+    public String generateDefaultConstraintName(String tableName, String columnName) {
+        return "DF_" + tableName + "_" + columnName;
+    }
+
+
+    @Override
+    public String escapeDatabaseObject(String objectName) {
+        return "["+objectName+"]";
+    }
+
+    @Override
+    public String getDateLiteral(String isoDate) {
+        return super.getDateLiteral(isoDate).replace(' ', 'T');
+    }
+
+	@Override
+    public boolean supportsRestrictForeignKeys() {
+        return false;
+    }
+
+    @Override
+    public boolean supportsDropTableCascadeConstraints() {
+        try {
+            return this.getDatabaseMajorVersion() >= 10;
+        } catch (DatabaseException e) {
+            return true;
+        }
+    }
+
+    @Override
+	public String getDefaultSchemaName() {
+        String defaultSchemaName = super.getDefaultSchemaName();
+        if (defaultSchemaName == null) {
+            return "dbo";
+        } else {
+            return defaultSchemaName;
+        }
+
+	}
+
+      @Override
+    public String getViewDefinition(Schema schema, String viewName) throws DatabaseException {
+        List<String> defLines = (List<String>) ExecutorService.getInstance().getExecutor(this).queryForList(new GetViewDefinitionStatement(schema.getCatalogName(this), schema.getName(this), viewName), String.class);
+        StringBuffer sb = new StringBuffer();
+        for (String defLine : defLines) {
+            sb.append(defLine);
+        }
+        String definition = sb.toString();
+
+        if (definition == null) {
+            return null;
+        }
+        return CREATE_VIEW_AS_PATTERN.matcher(definition).replaceFirst("");
+    }
+}