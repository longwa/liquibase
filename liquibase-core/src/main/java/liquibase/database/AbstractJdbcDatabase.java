--- conflicted
+++ resolved
@@ -1,1629 +1,1627 @@
-package liquibase.database;
-
-import liquibase.CatalogAndSchema;
-import liquibase.Contexts;
-import liquibase.change.Change;
-import liquibase.change.CheckSum;
-import liquibase.changelog.ChangeSet;
-import liquibase.changelog.DatabaseChangeLog;
-import liquibase.changelog.RanChangeSet;
-import liquibase.changelog.filter.ContextChangeSetFilter;
-import liquibase.changelog.filter.DbmsChangeSetFilter;
-import liquibase.database.core.*;
-import liquibase.database.jvm.JdbcConnection;
-import liquibase.diff.DiffGeneratorFactory;
-import liquibase.diff.DiffResult;
-import liquibase.diff.compare.CompareControl;
-import liquibase.diff.compare.DatabaseObjectComparatorFactory;
-import liquibase.diff.output.DiffOutputControl;
-import liquibase.diff.output.changelog.DiffToChangeLog;
-import liquibase.exception.*;
-import liquibase.executor.Executor;
-import liquibase.executor.ExecutorService;
-import liquibase.logging.LogFactory;
-import liquibase.snapshot.DatabaseSnapshot;
-import liquibase.snapshot.JdbcDatabaseSnapshot;
-import liquibase.snapshot.SnapshotControl;
-import liquibase.snapshot.SnapshotGeneratorFactory;
-import liquibase.sql.Sql;
-import liquibase.sql.visitor.SqlVisitor;
-import liquibase.sqlgenerator.SqlGeneratorFactory;
-import liquibase.statement.*;
-import liquibase.statement.core.*;
-import liquibase.structure.DatabaseObject;
-import liquibase.structure.core.*;
-import liquibase.util.ISODateFormat;
-import liquibase.util.StreamUtil;
-import liquibase.util.StringUtils;
-
-import java.io.IOException;
-import java.io.Writer;
-import java.math.BigInteger;
-import java.sql.ResultSet;
-import java.sql.SQLException;
-import java.text.DateFormat;
-import java.text.ParseException;
-import java.text.SimpleDateFormat;
-import java.util.*;
-import java.util.regex.Pattern;
-
-
-/**
- * AbstractJdbcDatabase is extended by all supported databases as a facade to the underlying database.
- * The physical connection can be retrieved from the AbstractJdbcDatabase implementation, as well as any
- * database-specific characteristics such as the datatype for "boolean" fields.
- */
-public abstract class AbstractJdbcDatabase implements Database {
-
-    private DatabaseConnection connection;
-    protected String defaultCatalogName;
-    protected String defaultSchemaName;
-
-    protected String currentDateTimeFunction;
-
-    /**
-     * The sequence name will be substituted into the string e.g. NEXTVAL('%s')
-     */
-    protected String sequenceNextValueFunction;
-    protected String sequenceCurrentValueFunction;
-    protected String quotingStartCharacter = "\"";
-    protected String quotingEndCharacter = "\"";
-
-    // List of Database native functions.
-    protected List<DatabaseFunction> dateFunctions = new ArrayList<DatabaseFunction>();
-
-    protected List<String> unmodifiableDataTypes = new ArrayList<String>();
-
-    private List<RanChangeSet> ranChangeSetList;
-
-    protected void resetRanChangeSetList() {
-        ranChangeSetList = null;
-    }
-
-    private static Pattern CREATE_VIEW_AS_PATTERN = Pattern.compile("^CREATE\\s+.*?VIEW\\s+.*?AS\\s+", Pattern.CASE_INSENSITIVE | Pattern.DOTALL);
-
-    private String databaseChangeLogTableName = System.getProperty("liquibase.databaseChangeLogTableName") == null ? "DatabaseChangeLog".toUpperCase() : System.getProperty("liquibase.databaseChangeLogTableName");
-    private String databaseChangeLogLockTableName = System.getProperty("liquibase.databaseChangeLogLockTableName") == null ? "DatabaseChangeLogLock".toUpperCase() : System.getProperty("liquibase.databaseChangeLogLockTableName");
-    private String liquibaseTablespaceName = System.getProperty("liquibase.tablespaceName");
-    private String liquibaseSchemaName = System.getProperty("liquibase.schemaName");
-    private String liquibaseCatalogName = System.getProperty("liquibase.catalogName");
-
-    private Integer lastChangeSetSequenceValue;
-    private Boolean previousAutoCommit;
-
-    private boolean canCacheLiquibaseTableInfo = false;
-    private boolean hasDatabaseChangeLogTable = false;
-    private boolean hasDatabaseChangeLogLockTable = false;
-    private boolean isDatabaseChangeLogLockTableInitialized = false;
-
-    protected BigInteger defaultAutoIncrementStartWith = BigInteger.ONE;
-    protected BigInteger defaultAutoIncrementBy = BigInteger.ONE;
-    // most databases either lowercase or uppercase unuqoted objects such as table and column names.
-    protected Boolean unquotedObjectsAreUppercased = null;
-    // whether object names should be quoted
-    protected ObjectQuotingStrategy quotingStrategy = ObjectQuotingStrategy.LEGACY;
-
-<<<<<<< HEAD
-    private Set<String> reservedWords = new HashSet<String>();
-=======
-    private Boolean caseSensitive;
-    private boolean outputDefaultSchema = true;
-    private boolean outputDefaultCatalog = true;
->>>>>>> cd3df2ab
-
-    public String getName() {
-        return toString();
-    }
-
-    public boolean requiresPassword() {
-        return true;
-    }
-
-    public boolean requiresUsername() {
-        return true;
-    }
-
-    public DatabaseObject[] getContainingObjects() {
-        return null;
-    }
-
-    // ------- DATABASE INFORMATION METHODS ---- //
-
-    public DatabaseConnection getConnection() {
-        return connection;
-    }
-
-    public void setConnection(DatabaseConnection conn) {
-        LogFactory.getLogger().debug("Connected to " + conn.getConnectionUserName() + "@" + conn.getURL());
-        this.connection = conn;
-        try {
-            boolean autoCommit = conn.getAutoCommit();
-            if (autoCommit == getAutoCommitMode()) {
-                // Don't adjust the auto-commit mode if it's already what the database wants it to be.
-                LogFactory.getLogger().debug("Not adjusting the auto commit mode; it is already " + autoCommit);
-            } else {
-                // Store the previous auto-commit mode, because the connection needs to be restored to it when this
-                // AbstractDatabase type is closed. This is important for systems which use connection pools.
-                previousAutoCommit = autoCommit;
-
-                LogFactory.getLogger().debug("Setting auto commit to " + getAutoCommitMode() + " from " + autoCommit);
-                connection.setAutoCommit(getAutoCommitMode());
-
-                try {
-                    reservedWords.addAll(Arrays.asList(((JdbcConnection) conn).getWrappedConnection().getMetaData().getSQLKeywords().toUpperCase().split(",\\s*")));
-                } catch (SQLException e) {
-                    LogFactory.getLogger().info("Error fetching reserved words list from JDBC driver", e);
-                }
-            }
-        } catch (DatabaseException e) {
-            LogFactory.getLogger().warning("Cannot set auto commit to " + getAutoCommitMode() + " on connection");
-        }
-    }
-
-    /**
-     * Auto-commit mode to run in
-     */
-    public boolean getAutoCommitMode() {
-        return !supportsDDLInTransaction();
-    }
-
-    /**
-     * By default databases should support DDL within a transaction.
-     */
-    public boolean supportsDDLInTransaction() {
-        return true;
-    }
-
-    /**
-     * Returns the name of the database product according to the underlying database.
-     */
-    public String getDatabaseProductName() {
-        if (connection == null) {
-            return getDefaultDatabaseProductName();
-        }
-
-        try {
-            return connection.getDatabaseProductName();
-        } catch (DatabaseException e) {
-            throw new RuntimeException("Cannot get database name");
-        }
-    }
-
-    protected abstract String getDefaultDatabaseProductName();
-
-
-    public String getDatabaseProductVersion() throws DatabaseException {
-        if (connection == null) {
-            return null;
-        }
-
-        try {
-            return connection.getDatabaseProductVersion();
-        } catch (DatabaseException e) {
-            throw new DatabaseException(e);
-        }
-    }
-
-    public int getDatabaseMajorVersion() throws DatabaseException {
-        if (connection == null) {
-            return -1;
-        }
-        try {
-            return connection.getDatabaseMajorVersion();
-        } catch (DatabaseException e) {
-            throw new DatabaseException(e);
-        }
-    }
-
-    public int getDatabaseMinorVersion() throws DatabaseException {
-        if (connection == null) {
-            return -1;
-        }
-        try {
-            return connection.getDatabaseMinorVersion();
-        } catch (DatabaseException e) {
-            throw new DatabaseException(e);
-        }
-    }
-
-    public String getDefaultCatalogName() {
-        if (defaultCatalogName == null) {
-            if (defaultSchemaName != null && !this.supportsSchemas()) {
-                return defaultSchemaName;
-            }
-
-            if (connection != null) {
-                try {
-                    defaultCatalogName = getConnectionCatalogName();
-                } catch (DatabaseException e) {
-                    LogFactory.getLogger().info("Error getting default catalog", e);
-                }
-            }
-        }
-        return defaultCatalogName;
-    }
-
-    protected String getConnectionCatalogName() throws DatabaseException {
-        return connection.getCatalog();
-    }
-
-    public CatalogAndSchema correctSchema(String catalog, String schema) {
-        return correctSchema(new CatalogAndSchema(catalog, schema));
-    }
-
-    public CatalogAndSchema correctSchema(CatalogAndSchema schema) {
-        if (schema == null) {
-            return new CatalogAndSchema(getDefaultCatalogName(), getDefaultSchemaName());
-        }
-        String catalogName = StringUtils.trimToNull(schema.getCatalogName());
-        String schemaName = StringUtils.trimToNull(schema.getSchemaName());
-
-        if (supportsCatalogs() && supportsSchemas()) {
-            if (catalogName == null) {
-                catalogName = getDefaultCatalogName();
-            } else {
-                catalogName = correctObjectName(catalogName, Catalog.class);
-            }
-
-            if (schemaName == null) {
-                schemaName = getDefaultSchemaName();
-            } else {
-                schemaName = correctObjectName(schemaName, Schema.class);
-            }
-        } else if (!supportsCatalogs() && !supportsSchemas()) {
-            return new CatalogAndSchema(null, null);
-        } else if (supportsCatalogs()) { //schema is null
-            if (catalogName == null) {
-                if (schemaName == null) {
-                    catalogName = getDefaultCatalogName();
-                } else {
-                    catalogName = schemaName;
-                }
-            }
-            schemaName = catalogName;
-        } else if (supportsSchemas()) {
-            if (schemaName == null) {
-                if (catalogName == null) {
-                    schemaName = getDefaultSchemaName();
-                } else {
-                    schemaName = catalogName;
-                }
-            }
-            catalogName = schemaName;
-        }
-        return new CatalogAndSchema(catalogName, schemaName);
-
-    }
-
-    public String correctObjectName(String objectName, Class<? extends DatabaseObject> objectType) {
-        if (quotingStrategy == ObjectQuotingStrategy.QUOTE_ALL_OBJECTS || unquotedObjectsAreUppercased == null
-                || objectName == null || (objectName.startsWith(quotingStartCharacter) && objectName.endsWith(
-                quotingEndCharacter))) {
-            return objectName;
-        } else if (unquotedObjectsAreUppercased == Boolean.TRUE) {
-            return objectName.toUpperCase();
-        } else {
-            return objectName.toLowerCase();
-        }
-    }
-
-    public CatalogAndSchema getDefaultSchema() {
-        return new CatalogAndSchema(getDefaultCatalogName(), getDefaultSchemaName());
-
-    }
-
-    public String getDefaultSchemaName() {
-
-        if (!supportsSchemas()) {
-            return getDefaultCatalogName();
-        }
-
-        if (defaultSchemaName == null && connection != null) {
-            defaultSchemaName = getConnectionSchemaName();
-        }
-
-
-        return defaultSchemaName;
-    }
-
-    /**
-     * Overwrite this method to get the default schema name for the connection.
-     *
-     * @return
-     */
-    protected String getConnectionSchemaName() {
-        if (connection == null) {
-            return null;
-        }
-        try {
-            ResultSet resultSet = ((JdbcConnection) connection).prepareCall("call current_schema").executeQuery();
-            resultSet.next();
-            return resultSet.getString(1);
-        } catch (Exception e) {
-            LogFactory.getLogger().info("Error getting default schema", e);
-        }
-        return null;
-    }
-
-    public void setDefaultCatalogName(String defaultCatalogName) {
-        this.defaultCatalogName = correctObjectName(defaultCatalogName, Catalog.class);
-    }
-
-    public void setDefaultSchemaName(String schemaName) {
-        this.defaultSchemaName = correctObjectName(schemaName, Schema.class);
-    }
-
-    /**
-     * Returns system (undroppable) views.
-     */
-    protected Set<String> getSystemTables() {
-        return new HashSet<String>();
-    }
-
-
-    /**
-     * Returns system (undroppable) views.
-     */
-    protected Set<String> getSystemViews() {
-        return new HashSet<String>();
-    }
-
-    // ------- DATABASE FEATURE INFORMATION METHODS ---- //
-
-    /**
-     * Does the database type support sequence.
-     */
-    public boolean supportsSequences() {
-        return true;
-    }
-
-    public boolean supportsAutoIncrement() {
-        return true;
-    }
-
-    // ------- DATABASE-SPECIFIC SQL METHODS ---- //
-
-    public void setCurrentDateTimeFunction(String function) {
-        if (function != null) {
-            this.currentDateTimeFunction = function;
-            this.dateFunctions.add(new DatabaseFunction(function));
-        }
-    }
-
-    /**
-     * Return a date literal with the same value as a string formatted using ISO 8601.
-     * <p/>
-     * Note: many databases accept date literals in ISO8601 format with the 'T' replaced with
-     * a space. Only databases which do not accept these strings should need to override this
-     * method.
-     * <p/>
-     * Implementation restriction:
-     * Currently, only the following subsets of ISO8601 are supported:
-     * yyyy-MM-dd
-     * hh:mm:ss
-     * yyyy-MM-ddThh:mm:ss
-     */
-    public String getDateLiteral(String isoDate) {
-        if (isDateOnly(isoDate) || isTimeOnly(isoDate)) {
-            return "'" + isoDate + "'";
-        } else if (isDateTime(isoDate)) {
-//            StringBuffer val = new StringBuffer();
-//            val.append("'");
-//            val.append(isoDate.substring(0, 10));
-//            val.append(" ");
-////noinspection MagicNumber
-//            val.append(isoDate.substring(11));
-//            val.append("'");
-//            return val.toString();
-            return "'" + isoDate.replace('T', ' ') + "'";
-        } else {
-            return "BAD_DATE_FORMAT:" + isoDate;
-        }
-    }
-
-
-    public String getDateTimeLiteral(java.sql.Timestamp date) {
-        return getDateLiteral(new ISODateFormat().format(date).replaceFirst("^'", "").replaceFirst("'$", ""));
-    }
-
-    public String getDateLiteral(java.sql.Date date) {
-        return getDateLiteral(new ISODateFormat().format(date).replaceFirst("^'", "").replaceFirst("'$", ""));
-    }
-
-    public String getTimeLiteral(java.sql.Time date) {
-        return getDateLiteral(new ISODateFormat().format(date).replaceFirst("^'", "").replaceFirst("'$", ""));
-    }
-
-    public String getDateLiteral(Date date) {
-        if (date instanceof java.sql.Date) {
-            return getDateLiteral(((java.sql.Date) date));
-        } else if (date instanceof java.sql.Time) {
-            return getTimeLiteral(((java.sql.Time) date));
-        } else if (date instanceof java.sql.Timestamp) {
-            return getDateTimeLiteral(((java.sql.Timestamp) date));
-        } else {
-            throw new RuntimeException("Unexpected type: " + date.getClass().getName());
-        }
-    }
-
-    public Date parseDate(String dateAsString) throws DateParseException {
-        try {
-            if (dateAsString.indexOf(" ") > 0) {
-                return new SimpleDateFormat("yyyy-MM-dd HH:mm:ss").parse(dateAsString);
-            } else if (dateAsString.indexOf("T") > 0) {
-                return new SimpleDateFormat("yyyy-MM-dd'T'HH:mm:ss").parse(dateAsString);
-            } else {
-                if (dateAsString.indexOf(":") > 0) {
-                    return new SimpleDateFormat("HH:mm:ss").parse(dateAsString);
-                } else {
-                    return new SimpleDateFormat("yyyy-MM-dd").parse(dateAsString);
-                }
-            }
-        } catch (ParseException e) {
-            throw new DateParseException(dateAsString);
-        }
-    }
-
-    protected boolean isDateOnly(String isoDate) {
-        return isoDate.length() == "yyyy-MM-dd".length();
-    }
-
-    protected boolean isDateTime(String isoDate) {
-        return isoDate.length() >= "yyyy-MM-ddThh:mm:ss".length();
-    }
-
-    protected boolean isTimeOnly(String isoDate) {
-        return isoDate.length() == "hh:mm:ss".length();
-    }
-
-
-    /**
-     * Returns database-specific line comment string.
-     */
-    public String getLineComment() {
-        return "--";
-    }
-
-    /**
-     * Returns database-specific auto-increment DDL clause.
-     */
-    public String getAutoIncrementClause(BigInteger startWith, BigInteger incrementBy) {
-        if (!supportsAutoIncrement()) {
-            return "";
-        }
-
-        // generate an SQL:2003 standard compliant auto increment clause by default
-
-        String autoIncrementClause = getAutoIncrementClause();
-
-        boolean generateStartWith = generateAutoIncrementStartWith(startWith);
-        boolean generateIncrementBy = generateAutoIncrementBy(incrementBy);
-
-        if (generateStartWith || generateIncrementBy) {
-            autoIncrementClause += getAutoIncrementOpening();
-
-            if (generateStartWith) {
-                autoIncrementClause += String.format(getAutoIncrementStartWithClause(), (startWith == null) ? defaultAutoIncrementStartWith : startWith);
-            }
-
-            if (generateIncrementBy) {
-                if (generateStartWith) {
-                    autoIncrementClause += ", ";
-                }
-
-                autoIncrementClause += String.format(getAutoIncrementByClause(), (incrementBy == null) ? defaultAutoIncrementBy : incrementBy);
-            }
-
-            autoIncrementClause += getAutoIncrementClosing();
-        }
-
-        return autoIncrementClause;
-    }
-
-    protected String getAutoIncrementClause() {
-        return "GENERATED BY DEFAULT AS IDENTITY";
-    }
-
-    protected boolean generateAutoIncrementStartWith(BigInteger startWith) {
-        return startWith != null
-                && !startWith.equals(defaultAutoIncrementStartWith);
-    }
-
-    protected boolean generateAutoIncrementBy(BigInteger incrementBy) {
-        return incrementBy != null
-                && !incrementBy.equals(defaultAutoIncrementBy);
-    }
-
-    protected String getAutoIncrementOpening() {
-        return " (";
-    }
-
-    protected String getAutoIncrementClosing() {
-        return ")";
-    }
-
-    protected String getAutoIncrementStartWithClause() {
-        return "START WITH %d";
-    }
-
-    protected String getAutoIncrementByClause() {
-        return "INCREMENT BY %d";
-    }
-
-    public String getConcatSql(String... values) {
-        StringBuffer returnString = new StringBuffer();
-        for (String value : values) {
-            returnString.append(value).append(" || ");
-        }
-
-        return returnString.toString().replaceFirst(" \\|\\| $", "");
-    }
-
-// ------- DATABASECHANGELOG / DATABASECHANGELOGLOCK METHODS ---- //
-
-    /**
-     * @see liquibase.database.Database#getDatabaseChangeLogTableName()
-     */
-    public String getDatabaseChangeLogTableName() {
-        return databaseChangeLogTableName;
-    }
-
-    /**
-     * @see liquibase.database.Database#getDatabaseChangeLogLockTableName()
-     */
-    public String getDatabaseChangeLogLockTableName() {
-        return databaseChangeLogLockTableName;
-    }
-
-    /**
-     * @see liquibase.database.Database#getLiquibaseTablespaceName()
-     */
-    public String getLiquibaseTablespaceName() {
-        return liquibaseTablespaceName;
-    }
-
-    /**
-     * @see liquibase.database.Database#setDatabaseChangeLogTableName(java.lang.String)
-     */
-    public void setDatabaseChangeLogTableName(String tableName) {
-        this.databaseChangeLogTableName = tableName;
-    }
-
-    /**
-     * @see liquibase.database.Database#setDatabaseChangeLogLockTableName(java.lang.String)
-     */
-    public void setDatabaseChangeLogLockTableName(String tableName) {
-        this.databaseChangeLogLockTableName = tableName;
-    }
-
-    /**
-     * @see liquibase.database.Database#setLiquibaseTablespaceName(java.lang.String)
-     */
-    public void setLiquibaseTablespaceName(String tablespace) {
-        this.liquibaseTablespaceName = tablespace;
-    }
-
-    public void checkDatabaseChangeLogTable(boolean updateExistingNullChecksums, DatabaseChangeLog databaseChangeLog, String... contexts) throws DatabaseException {
-        checkDatabaseChangeLogTable(updateExistingNullChecksums, databaseChangeLog, new Contexts(contexts));
-    }
-        /**
-         * This method will check the database ChangeLog table used to keep track of
-         * the changes in the file. If the table does not exist it will create one
-         * otherwise it will not do anything besides outputting a log message.
-         *
-         * @param updateExistingNullChecksums
-         * @param contexts
-         */
-    public void checkDatabaseChangeLogTable(boolean updateExistingNullChecksums, DatabaseChangeLog databaseChangeLog, Contexts contexts) throws DatabaseException {
-        if (updateExistingNullChecksums && databaseChangeLog == null) {
-            throw new DatabaseException("changeLog parameter is required if updating existing checksums");
-        }
-
-        Executor executor = ExecutorService.getInstance().getExecutor(this);
-
-        Table changeLogTable = null;
-        try {
-            changeLogTable = SnapshotGeneratorFactory.getInstance().getDatabaseChangeLogTable(new SnapshotControl(this, Table.class, Column.class), this);
-        } catch (LiquibaseException e) {
-            throw new UnexpectedLiquibaseException(e);
-        }
-
-        List<SqlStatement> statementsToExecute = new ArrayList<SqlStatement>();
-
-        boolean changeLogCreateAttempted = false;
-        if (changeLogTable != null) {
-            boolean hasDescription = changeLogTable.getColumn("DESCRIPTION") != null;
-            boolean hasComments = changeLogTable.getColumn("COMMENTS") != null;
-            boolean hasTag = changeLogTable.getColumn("TAG") != null;
-            boolean hasLiquibase = changeLogTable.getColumn("LIQUIBASE") != null;
-            boolean liquibaseColumnNotRightSize = false;
-            if (!connection.getDatabaseProductName().equals("SQLite")) {
-                Integer columnSize = changeLogTable.getColumn("LIQUIBASE").getType().getColumnSize();
-                liquibaseColumnNotRightSize = columnSize != null && columnSize != 20;
-            }
-            boolean hasOrderExecuted = changeLogTable.getColumn("ORDEREXECUTED") != null;
-            boolean checksumNotRightSize = false;
-            if (!connection.getDatabaseProductName().equals("SQLite")) {
-                Integer columnSize = changeLogTable.getColumn("MD5SUM").getType().getColumnSize();
-                checksumNotRightSize = columnSize != null && columnSize != 35;
-            }
-            boolean hasExecTypeColumn = changeLogTable.getColumn("EXECTYPE") != null;
-
-            if (!hasDescription) {
-                executor.comment("Adding missing databasechangelog.description column");
-                statementsToExecute.add(new AddColumnStatement(getLiquibaseCatalogName(), getLiquibaseSchemaName(), getDatabaseChangeLogTableName(), "DESCRIPTION", "VARCHAR(255)", null));
-            }
-            if (!hasTag) {
-                executor.comment("Adding missing databasechangelog.tag column");
-                statementsToExecute.add(new AddColumnStatement(getLiquibaseCatalogName(), getLiquibaseSchemaName(), getDatabaseChangeLogTableName(), "TAG", "VARCHAR(255)", null));
-            }
-            if (!hasComments) {
-                executor.comment("Adding missing databasechangelog.comments column");
-                statementsToExecute.add(new AddColumnStatement(getLiquibaseCatalogName(), getLiquibaseSchemaName(), getDatabaseChangeLogTableName(), "COMMENTS", "VARCHAR(255)", null));
-            }
-            if (!hasLiquibase) {
-                executor.comment("Adding missing databasechangelog.liquibase column");
-                statementsToExecute.add(new AddColumnStatement(getLiquibaseCatalogName(), getLiquibaseSchemaName(), getDatabaseChangeLogTableName(), "LIQUIBASE", "VARCHAR(255)", null));
-            }
-            if (!hasOrderExecuted) {
-                executor.comment("Adding missing databasechangelog.orderexecuted column");
-                statementsToExecute.add(new AddColumnStatement(getLiquibaseCatalogName(), getLiquibaseSchemaName(), getDatabaseChangeLogTableName(), "ORDEREXECUTED", "INT", null));
-                statementsToExecute.add(new UpdateStatement(getLiquibaseCatalogName(), getLiquibaseSchemaName(), getDatabaseChangeLogTableName()).addNewColumnValue("ORDEREXECUTED", -1));
-                statementsToExecute.add(new SetNullableStatement(getLiquibaseCatalogName(), getLiquibaseSchemaName(), getDatabaseChangeLogTableName(), "ORDEREXECUTED", "INT", false));
-            }
-            if (checksumNotRightSize) {
-                executor.comment("Modifying size of databasechangelog.md5sum column");
-
-                statementsToExecute.add(new ModifyDataTypeStatement(getLiquibaseCatalogName(), getLiquibaseSchemaName(), getDatabaseChangeLogTableName(), "MD5SUM", "VARCHAR(35)"));
-            }
-            if (liquibaseColumnNotRightSize) {
-                executor.comment("Modifying size of databasechangelog.liquibase column");
-
-                statementsToExecute.add(new ModifyDataTypeStatement(getLiquibaseCatalogName(), getLiquibaseSchemaName(), getDatabaseChangeLogTableName(), "LIQUIBASE", "VARCHAR(20)"));
-            }
-            if (!hasExecTypeColumn) {
-                executor.comment("Adding missing databasechangelog.exectype column");
-                statementsToExecute.add(new AddColumnStatement(getLiquibaseCatalogName(), getLiquibaseSchemaName(), getDatabaseChangeLogTableName(), "EXECTYPE", "VARCHAR(10)", null));
-                statementsToExecute.add(new UpdateStatement(getLiquibaseCatalogName(), getLiquibaseSchemaName(), getDatabaseChangeLogTableName()).addNewColumnValue("EXECTYPE", "EXECUTED"));
-                statementsToExecute.add(new SetNullableStatement(getLiquibaseCatalogName(), getLiquibaseSchemaName(), getDatabaseChangeLogTableName(), "EXECTYPE", "VARCHAR(10)", false));
-            }
-
-            List<Map> md5sumRS = ExecutorService.getInstance().getExecutor(this).queryForList(new SelectFromDatabaseChangeLogStatement(new SelectFromDatabaseChangeLogStatement.ByNotNullCheckSum(), "MD5SUM"));
-            if (md5sumRS.size() > 0) {
-                String md5sum = md5sumRS.get(0).get("MD5SUM").toString();
-                if (!md5sum.startsWith(CheckSum.getCurrentVersion() + ":")) {
-                    executor.comment("DatabaseChangeLog checksums are an incompatible version.  Setting them to null so they will be updated on next database update");
-                    statementsToExecute.add(new RawSqlStatement("UPDATE " + escapeTableName(getLiquibaseCatalogName(), getLiquibaseSchemaName(), getDatabaseChangeLogTableName()) + " SET MD5SUM=null"));
-                }
-            }
-
-
-        } else if (!changeLogCreateAttempted) {
-            executor.comment("Create Database Change Log Table");
-            SqlStatement createTableStatement = new CreateDatabaseChangeLogTableStatement();
-            if (!canCreateChangeLogTable()) {
-                throw new DatabaseException("Cannot create " + escapeTableName(getLiquibaseCatalogName(), getLiquibaseSchemaName(), getDatabaseChangeLogTableName()) + " table for your database.\n\n" +
-                        "Please construct it manually using the following SQL as a base and re-run Liquibase:\n\n" +
-                        createTableStatement);
-            }
-            // If there is no table in the database for recording change history create one.
-            statementsToExecute.add(createTableStatement);
-            LogFactory.getLogger().info("Creating database history table with name: " + escapeTableName(getLiquibaseCatalogName(), getLiquibaseSchemaName(), getDatabaseChangeLogTableName()));
-//                }
-        }
-
-        for (SqlStatement sql : statementsToExecute) {
-            if (SqlGeneratorFactory.getInstance().supports(sql, this)) {
-                executor.execute(sql);
-                this.commit();
-            } else {
-                LogFactory.getLogger().info("Cannot run "+sql.getClass().getSimpleName()+" on "+this.getShortName()+" when checking databasechangelog table");
-            }
-        }
-
-        if (updateExistingNullChecksums) {
-            for (RanChangeSet ranChangeSet : this.getRanChangeSetList()) {
-                if (ranChangeSet.getLastCheckSum() == null) {
-                    ChangeSet changeSet = databaseChangeLog.getChangeSet(ranChangeSet);
-                    if (changeSet != null && new ContextChangeSetFilter(contexts).accepts(changeSet) && new DbmsChangeSetFilter(this).accepts(changeSet)) {
-                        LogFactory.getLogger().debug("Updating null or out of date checksum on changeSet " + changeSet + " to correct value");
-                        executor.execute(new UpdateChangeSetChecksumStatement(changeSet));
-                    }
-                }
-            }
-            commit();
-            this.ranChangeSetList = null;
-        }
-    }
-
-
-    protected boolean canCreateChangeLogTable() throws DatabaseException {
-        return true;
-    }
-
-    public void setCanCacheLiquibaseTableInfo(boolean canCacheLiquibaseTableInfo) {
-        this.canCacheLiquibaseTableInfo = canCacheLiquibaseTableInfo;
-        hasDatabaseChangeLogTable = false;
-        hasDatabaseChangeLogLockTable = false;
-    }
-
-    public boolean hasDatabaseChangeLogTable() throws DatabaseException {
-        if (hasDatabaseChangeLogTable) {
-            return true;
-        }
-        boolean hasTable = false;
-        try {
-            hasTable = SnapshotGeneratorFactory.getInstance().hasDatabaseChangeLogTable(this);
-        } catch (LiquibaseException e) {
-            throw new UnexpectedLiquibaseException(e);
-        }
-        if (canCacheLiquibaseTableInfo) {
-            hasDatabaseChangeLogTable = hasTable;
-        }
-        return hasTable;
-    }
-
-    public boolean hasDatabaseChangeLogLockTable() throws DatabaseException {
-        if (canCacheLiquibaseTableInfo && hasDatabaseChangeLogLockTable) {
-            return true;
-        }
-        boolean hasTable = false;
-        try {
-            hasTable = SnapshotGeneratorFactory.getInstance().hasDatabaseChangeLogLockTable(this);
-        } catch (LiquibaseException e) {
-            throw new UnexpectedLiquibaseException(e);
-        }
-        if (canCacheLiquibaseTableInfo) {
-            hasDatabaseChangeLogLockTable = hasTable;
-        }
-        return hasTable;
-    }
-
-    public boolean isDatabaseChangeLogLockTableInitialized(boolean tableJustCreated) throws DatabaseException {
-        if (canCacheLiquibaseTableInfo && isDatabaseChangeLogLockTableInitialized) {
-            return true;
-        }
-        boolean initialized;
-        Executor executor = ExecutorService.getInstance().getExecutor(this);
-        try {
-            initialized = executor.queryForInt(new RawSqlStatement("select count(*) from " + this.escapeTableName(this.getLiquibaseCatalogName(), this.getLiquibaseSchemaName(), this.getDatabaseChangeLogLockTableName()))) > 0;
-        } catch (LiquibaseException e) {
-            if (executor.updatesDatabase()) {
-                throw new UnexpectedLiquibaseException(e);
-            } else {
-                //probably didn't actually create the table yet.
-
-                initialized = !tableJustCreated;
-            }
-        }
-        if (canCacheLiquibaseTableInfo) {
-            isDatabaseChangeLogLockTableInitialized = initialized;
-        }
-        return initialized;
-    }
-
-    public String getLiquibaseCatalogName() {
-        return liquibaseCatalogName == null ? getDefaultCatalogName() : liquibaseCatalogName;
-    }
-
-    public void setLiquibaseCatalogName(String catalogName) {
-        this.liquibaseCatalogName = catalogName;
-    }
-
-    public String getLiquibaseSchemaName() {
-        return liquibaseSchemaName == null ? getDefaultSchemaName() : liquibaseSchemaName;
-    }
-
-    public void setLiquibaseSchemaName(String schemaName) {
-        this.liquibaseSchemaName = schemaName;
-    }
-
-    /**
-     * This method will check the database ChangeLogLock table used to keep track of
-     * if a machine is updating the database. If the table does not exist it will create one
-     * otherwise it will not do anything besides outputting a log message.
-     */
-    public void checkDatabaseChangeLogLockTable() throws DatabaseException {
-
-        boolean createdTable = false;
-        Executor executor = ExecutorService.getInstance().getExecutor(this);
-        if (!hasDatabaseChangeLogLockTable()) {
-
-            executor.comment("Create Database Lock Table");
-            executor.execute(new CreateDatabaseChangeLogLockTableStatement());
-            this.commit();
-            LogFactory.getLogger().debug("Created database lock table with name: " + escapeTableName(getLiquibaseCatalogName(), getLiquibaseSchemaName(), getDatabaseChangeLogLockTableName()));
-            this.hasDatabaseChangeLogLockTable = true;
-            createdTable = true;
-        }
-
-        if (!isDatabaseChangeLogLockTableInitialized(createdTable)) {
-            executor.comment("Initialize Database Lock Table");
-            executor.execute(new InitializeDatabaseChangeLogLockTableStatement());
-            this.commit();
-        }
-    }
-
-    public boolean isCaseSensitive() {
-    	if (caseSensitive == null) {
-            if (connection != null) {
-                try {
-                	caseSensitive = Boolean.valueOf(((JdbcConnection) connection).getUnderlyingConnection().getMetaData().supportsMixedCaseIdentifiers());
-                } catch (SQLException e) {
-                    LogFactory.getLogger().warning("Cannot determine case sensitivity from JDBC driver", e);
-                }
-            }
-        }
-    	
-    	if (caseSensitive == null) {
-            return false;
-    	} else {
-    		return caseSensitive.booleanValue();
-    	}
-    }
-
-    public boolean isReservedWord(String string) {
-        return reservedWords.contains(string.toUpperCase());
-    }
-
-    /*
-    * Check if given string starts with numeric values that may cause problems and should be escaped.
-    */
-    protected boolean startsWithNumeric(String objectName) {
-        return objectName.matches("^[0-9].*");
-    }
-
-// ------- DATABASE OBJECT DROPPING METHODS ---- //
-
-    /**
-     * Drops all objects owned by the connected user.
-     */
-    public void dropDatabaseObjects(CatalogAndSchema schemaToDrop) throws LiquibaseException {
-        ObjectQuotingStrategy currentStrategy = this.getObjectQuotingStrategy();
-        this.setObjectQuotingStrategy(ObjectQuotingStrategy.QUOTE_ALL_OBJECTS);
-        try {
-            DatabaseSnapshot snapshot = null;
-            try {
-                snapshot = SnapshotGeneratorFactory.getInstance().createSnapshot(schemaToDrop, this, new SnapshotControl(this));
-            } catch (LiquibaseException e) {
-                throw new UnexpectedLiquibaseException(e);
-            }
-
-            DiffResult diffResult = DiffGeneratorFactory.getInstance().compare(new JdbcDatabaseSnapshot(this), snapshot, new CompareControl(snapshot.getSnapshotControl().getTypesToInclude()));
-            List<ChangeSet> changeSets = new DiffToChangeLog(diffResult, new DiffOutputControl(true, true, false)).generateChangeSets();
-
-            final boolean reEnableFK = supportsForeignKeyDisable() && disableForeignKeyChecks();
-            try {
-                for (ChangeSet changeSet : changeSets) {
-                    for (Change change : changeSet.getChanges()) {
-                        SqlStatement[] sqlStatements = change.generateStatements(this);
-                        for (SqlStatement statement : sqlStatements) {
-                            ExecutorService.getInstance().getExecutor(this).execute(statement);
-                        }
-
-                    }
-                }
-            } finally {
-                if (reEnableFK) {
-                    enableForeignKeyChecks();
-                }
-            }
-
-            if (SnapshotGeneratorFactory.getInstance().has(new Table().setName(this.getDatabaseChangeLogTableName()).setSchema(this.getLiquibaseCatalogName(), this.getLiquibaseSchemaName()), this)) {
-                ExecutorService.getInstance().getExecutor(this).execute(new DropTableStatement(this.getLiquibaseCatalogName(), this.getLiquibaseSchemaName(), this.getDatabaseChangeLogTableName(), false));
-            }
-            if (SnapshotGeneratorFactory.getInstance().has(new Table().setName(this.getDatabaseChangeLogLockTableName()).setSchema(this.getLiquibaseCatalogName(), this.getLiquibaseSchemaName()), this)) {
-                ExecutorService.getInstance().getExecutor(this).execute(new DropTableStatement(this.getLiquibaseCatalogName(), this.getLiquibaseSchemaName(), this.getDatabaseChangeLogLockTableName(), false));
-            }
-
-        } finally {
-            this.setObjectQuotingStrategy(currentStrategy);
-            this.commit();
-        }
-    }
-
-    public boolean supportsDropTableCascadeConstraints() {
-        return (this instanceof SQLiteDatabase
-                || this instanceof SybaseDatabase
-                || this instanceof SybaseASADatabase
-                || this instanceof PostgresDatabase
-                || this instanceof OracleDatabase
-        );
-    }
-
-    public boolean isSystemObject(DatabaseObject example) {
-        if (example == null) {
-            return false;
-        }
-        if (example.getSchema() != null && example.getSchema().getName() != null && example.getSchema().getName().equalsIgnoreCase("information_schema")) {
-            return true;
-        }
-        if (example instanceof Table && getSystemTables().contains(example.getName())) {
-            return true;
-        }
-
-        if (example instanceof View && getSystemViews().contains(example.getName())) {
-            return true;
-        }
-
-        return false;
-    }
-
-    public boolean isSystemView(CatalogAndSchema schema, String viewName) {
-        schema = correctSchema(schema);
-        if ("information_schema".equalsIgnoreCase(schema.getSchemaName())) {
-            return true;
-        } else if (getSystemViews().contains(viewName)) {
-            return true;
-        }
-        return false;
-    }
-
-    public boolean isLiquibaseObject(DatabaseObject object) {
-        if (object instanceof Table) {
-            if (DatabaseObjectComparatorFactory.getInstance().isSameObject(object.getSchema(), new Schema(getLiquibaseCatalogName(), getLiquibaseSchemaName()), this)) {
-                if (DatabaseObjectComparatorFactory.getInstance().isSameObject(object, new Table().setName(getDatabaseChangeLogTableName()), this)) {
-                    return true;
-                }
-                if (DatabaseObjectComparatorFactory.getInstance().isSameObject(object, new Table().setName(getDatabaseChangeLogLockTableName()), this)) {
-                    return true;
-                }
-            }
-            return false;
-        } else if (object instanceof Column) {
-            return isLiquibaseObject(((Column) object).getRelation());
-        } else if (object instanceof Index) {
-            return isLiquibaseObject(((Index) object).getTable());
-        } else if (object instanceof PrimaryKey) {
-            return isLiquibaseObject(((PrimaryKey) object).getTable());
-        }
-        return false;
-    }
-
-    // ------- DATABASE TAGGING METHODS ---- //
-
-    /**
-     * Tags the database changelog with the given string.
-     */
-    public void tag(String tagString) throws DatabaseException {
-        Executor executor = ExecutorService.getInstance().getExecutor(this);
-        try {
-            int totalRows = ExecutorService.getInstance().getExecutor(this).queryForInt(new SelectFromDatabaseChangeLogStatement("COUNT(*)"));
-            if (totalRows == 0) {
-                ChangeSet emptyChangeSet = new ChangeSet(String.valueOf(new Date().getTime()), "liquibase", false, false, "liquibase-internal", null, null, quotingStrategy, null);
-                this.markChangeSetExecStatus(emptyChangeSet, ChangeSet.ExecType.EXECUTED);
-            }
-
-//            Timestamp lastExecutedDate = (Timestamp) this.getExecutor().queryForObject(createChangeToTagSQL(), Timestamp.class);
-            executor.execute(new TagDatabaseStatement(tagString));
-            this.commit();
-
-            getRanChangeSetList().get(getRanChangeSetList().size() - 1).setTag(tagString);
-        } catch (Exception e) {
-            throw new DatabaseException(e);
-        }
-    }
-
-    public boolean doesTagExist(String tag) throws DatabaseException {
-        int count = ExecutorService.getInstance().getExecutor(this).queryForInt(new SelectFromDatabaseChangeLogStatement(new SelectFromDatabaseChangeLogStatement.ByTag(tag), "COUNT(*)"));
-        return count > 0;
-    }
-
-    @Override
-    public String toString() {
-        if (getConnection() == null) {
-            return getShortName() + " Database";
-        }
-
-        return getConnection().getConnectionUserName() + " @ " + getConnection().getURL() + (getDefaultSchemaName() == null ? "" : " (Default Schema: " + getDefaultSchemaName() + ")");
-    }
-
-
-    public String getViewDefinition(CatalogAndSchema schema, String viewName) throws DatabaseException {
-        schema = correctSchema(schema);
-        String definition = (String) ExecutorService.getInstance().getExecutor(this).queryForObject(new GetViewDefinitionStatement(schema.getCatalogName(), schema.getSchemaName(), viewName), String.class);
-        if (definition == null) {
-            return null;
-        }
-        return CREATE_VIEW_AS_PATTERN.matcher(definition).replaceFirst("");
-    }
-
-    public String escapeTableName(String catalogName, String schemaName, String tableName) {
-        return escapeObjectName(catalogName, schemaName, tableName, Table.class);
-    }
-
-    public String escapeObjectName(String catalogName, String schemaName, String objectName, Class<? extends DatabaseObject> objectType) {
-//        CatalogAndSchema catalogAndSchema = this.correctSchema(catalogName, schemaName);
-//        catalogName = catalogAndSchema.getCatalogName();
-//        schemaName = catalogAndSchema.getSchemaName();
-
-        if (supportsSchemas()) {
-            catalogName = StringUtils.trimToNull(catalogName);
-            schemaName = StringUtils.trimToNull(schemaName);
-
-            if (catalogName == null) {
-                catalogName = this.getDefaultCatalogName();
-            }
-            if (schemaName == null) {
-                schemaName = this.getDefaultSchemaName();
-            }
-
-            if (!supportsCatalogInObjectName(objectType)) {
-                catalogName = null;
-            }
-            if (catalogName == null && schemaName == null) {
-                return escapeObjectName(objectName, objectType);
-            } else if (catalogName == null || !this.supportsCatalogInObjectName(objectType)) {
-                if (isDefaultSchema(catalogName, schemaName) && !getOutputDefaultSchema()) {
-                    return escapeObjectName(objectName, objectType);
-                } else {
-                    return escapeObjectName(schemaName, Schema.class) + "." + escapeObjectName(objectName, objectType);
-                }
-            } else {
-                if (isDefaultSchema(catalogName, schemaName) && !getOutputDefaultSchema() && !getOutputDefaultCatalog()) {
-                    return escapeObjectName(objectName, objectType);
-                } else if (isDefaultSchema(catalogName, schemaName) && !getOutputDefaultCatalog()) {
-                    return escapeObjectName(schemaName, Schema.class) + "." + escapeObjectName(objectName, objectType);
-                } else {
-                    return escapeObjectName(catalogName, Catalog.class) + "." + escapeObjectName(schemaName, Schema.class) + "." + escapeObjectName(objectName, objectType);
-                }
-            }
-        } else if (supportsCatalogs()) {
-            catalogName = StringUtils.trimToNull(catalogName);
-            schemaName = StringUtils.trimToNull(schemaName);
-
-            if (catalogName != null) {
-                if (getOutputDefaultCatalog()) {
-                    return escapeObjectName(catalogName, Catalog.class) + "." + escapeObjectName(objectName, objectType);
-                } else {
-                    if (isDefaultCatalog(catalogName)) {
-                        return escapeObjectName(objectName, objectType);
-                    } else {
-                        return escapeObjectName(catalogName, Catalog.class) + "." + escapeObjectName(objectName, objectType);
-                    }
-                }
-            } else {
-                if (schemaName != null) { //they actually mean catalog name
-                    if (getOutputDefaultCatalog()) {
-                        return escapeObjectName(schemaName, Catalog.class) + "." + escapeObjectName(objectName, objectType);
-                    } else {
-                        if (isDefaultCatalog(schemaName)) {
-                            return escapeObjectName(objectName, objectType);
-                        } else {
-                            return escapeObjectName(schemaName, Catalog.class) + "." + escapeObjectName(objectName, objectType);
-                        }
-                    }
-                } else {
-                    catalogName = this.getDefaultCatalogName();
-
-                    if (catalogName == null) {
-                        return escapeObjectName(objectName, objectType);
-                    } else {
-                        if (isDefaultCatalog(catalogName) && getOutputDefaultCatalog()) {
-                            return escapeObjectName(catalogName, Catalog.class) + "." + escapeObjectName(objectName, objectType);
-                        } else {
-                            return escapeObjectName(objectName, objectType);
-                        }
-                    }
-                }
-            }
-
-        } else {
-            return escapeObjectName(objectName, objectType);
-        }
-    }
-
-    public String escapeObjectName(String objectName, Class<? extends DatabaseObject> objectType) {
-        if (objectName != null) {
-            if (objectName.contains("-") || startsWithNumeric(objectName) || isReservedWord(objectName)) {
-                return quotingStartCharacter + objectName + quotingEndCharacter;
-            } else if (quotingStrategy == ObjectQuotingStrategy.QUOTE_ALL_OBJECTS) {
-                return quotingStartCharacter + objectName + quotingEndCharacter;
-            }
-        }
-        return objectName;
-    }
-
-    public String escapeIndexName(String catalogName, String schemaName, String indexName) {
-        return escapeObjectName(catalogName, schemaName, indexName, Index.class);
-    }
-
-    public String escapeSequenceName(String catalogName, String schemaName, String sequenceName) {
-        return escapeObjectName(catalogName, schemaName, sequenceName, Sequence.class);
-    }
-
-    public String escapeConstraintName(String constraintName) {
-        return escapeObjectName(constraintName, Index.class);
-    }
-
-    public String escapeColumnName(String catalogName, String schemaName, String tableName, String columnName) {
-        if (columnName.contains("(")) {
-            return columnName;
-        }
-
-        return escapeObjectName(columnName, Column.class);
-    }
-
-    public String escapeColumnNameList(String columnNames) {
-        StringBuffer sb = new StringBuffer();
-        for (String columnName : columnNames.split(",")) {
-            if (sb.length() > 0) {
-                sb.append(", ");
-            }
-            sb.append(escapeObjectName(columnName.trim(), Column.class));
-        }
-        return sb.toString();
-
-    }
-
-    public boolean supportsSchemas() {
-        return true;
-    }
-
-    public boolean supportsCatalogs() {
-        return true;
-    }
-
-    public boolean jdbcCallsCatalogsSchemas() {
-        return false;
-    }
-
-    public boolean supportsCatalogInObjectName(Class<? extends DatabaseObject> type) {
-        return false;
-    }
-
-    public String generatePrimaryKeyName(String tableName) {
-        return "PK_" + tableName.toUpperCase();
-    }
-
-    public String escapeViewName(String catalogName, String schemaName, String viewName) {
-        return escapeObjectName(catalogName, schemaName, viewName, View.class);
-    }
-
-    /**
-     * Returns the run status for the given ChangeSet
-     */
-    public ChangeSet.RunStatus getRunStatus(ChangeSet changeSet) throws DatabaseException, DatabaseHistoryException {
-        if (!hasDatabaseChangeLogTable()) {
-            return ChangeSet.RunStatus.NOT_RAN;
-        }
-
-        RanChangeSet foundRan = getRanChangeSet(changeSet);
-
-        if (foundRan == null) {
-            return ChangeSet.RunStatus.NOT_RAN;
-        } else {
-            if (foundRan.getLastCheckSum() == null) {
-                try {
-                    LogFactory.getLogger().info("Updating NULL md5sum for " + changeSet.toString());
-                    ExecutorService.getInstance().getExecutor(this).execute(new RawSqlStatement("UPDATE " + escapeTableName(getLiquibaseCatalogName(), getLiquibaseSchemaName(), getDatabaseChangeLogTableName()) + " SET MD5SUM='" + changeSet.generateCheckSum().toString() + "' WHERE ID='" + changeSet.getId() + "' AND AUTHOR='" + changeSet.getAuthor() + "' AND FILENAME='" + changeSet.getFilePath() + "'"));
-
-                    this.commit();
-                } catch (DatabaseException e) {
-                    throw new DatabaseException(e);
-                }
-
-                return ChangeSet.RunStatus.ALREADY_RAN;
-            } else {
-                if (foundRan.getLastCheckSum().equals(changeSet.generateCheckSum())) {
-                    return ChangeSet.RunStatus.ALREADY_RAN;
-                } else {
-                    if (changeSet.shouldRunOnChange()) {
-                        return ChangeSet.RunStatus.RUN_AGAIN;
-                    } else {
-                        return ChangeSet.RunStatus.INVALID_MD5SUM;
-//                        throw new DatabaseHistoryException("MD5 Check for " + changeSet.toString() + " failed");
-                    }
-                }
-            }
-        }
-    }
-
-    public RanChangeSet getRanChangeSet(ChangeSet changeSet) throws DatabaseException, DatabaseHistoryException {
-        if (!hasDatabaseChangeLogTable()) {
-            return null;
-        }
-
-        RanChangeSet foundRan = null;
-        for (RanChangeSet ranChange : getRanChangeSetList()) {
-            if (ranChange.isSameAs(changeSet)) {
-                foundRan = ranChange;
-                break;
-            }
-        }
-        return foundRan;
-    }
-
-    /**
-     * Returns the ChangeSets that have been run against the current database.
-     */
-    public List<RanChangeSet> getRanChangeSetList() throws DatabaseException {
-        if (this.ranChangeSetList != null) {
-            return this.ranChangeSetList;
-        }
-
-        String databaseChangeLogTableName = escapeTableName(getLiquibaseCatalogName(), getLiquibaseSchemaName(), getDatabaseChangeLogTableName());
-        ranChangeSetList = new ArrayList<RanChangeSet>();
-        if (hasDatabaseChangeLogTable()) {
-            LogFactory.getLogger().info("Reading from " + databaseChangeLogTableName);
-            SqlStatement select = new SelectFromDatabaseChangeLogStatement("FILENAME", "AUTHOR", "ID", "MD5SUM", "DATEEXECUTED", "ORDEREXECUTED", "TAG", "EXECTYPE", "DESCRIPTION", "COMMENTS").setOrderBy("DATEEXECUTED ASC", "ORDEREXECUTED ASC");
-            List<Map> results = ExecutorService.getInstance().getExecutor(this).queryForList(select);
-            for (Map rs : results) {
-                String fileName = rs.get("FILENAME").toString();
-                String author = rs.get("AUTHOR").toString();
-                String id = rs.get("ID").toString();
-                String md5sum = rs.get("MD5SUM") == null ? null : rs.get("MD5SUM").toString();
-                String description = rs.get("DESCRIPTION") == null ? null : rs.get("DESCRIPTION").toString();
-                String comments = rs.get("COMMENTS") == null ? null : rs.get("COMMENTS").toString();
-                Object tmpDateExecuted = rs.get("DATEEXECUTED");
-                Date dateExecuted = null;
-                if (tmpDateExecuted instanceof Date) {
-                    dateExecuted = (Date) tmpDateExecuted;
-                } else {
-                    DateFormat df = new SimpleDateFormat("yyyy-MM-dd HH:mm:ss");
-                    try {
-                        dateExecuted = df.parse((String) tmpDateExecuted);
-                    } catch (ParseException e) {
-                    }
-                }
-                String tag = rs.get("TAG") == null ? null : rs.get("TAG").toString();
-                String execType = rs.get("EXECTYPE") == null ? null : rs.get("EXECTYPE").toString();
-                try {
-                    RanChangeSet ranChangeSet = new RanChangeSet(fileName, id, author, CheckSum.parse(md5sum), dateExecuted, tag, ChangeSet.ExecType.valueOf(execType), description, comments);
-                    ranChangeSetList.add(ranChangeSet);
-                } catch (IllegalArgumentException e) {
-                    LogFactory.getLogger().severe("Unknown EXECTYPE from database: " + execType);
-                    throw e;
-                }
-            }
-        }
-        return ranChangeSetList;
-    }
-
-    public Date getRanDate(ChangeSet changeSet) throws DatabaseException, DatabaseHistoryException {
-        RanChangeSet ranChange = getRanChangeSet(changeSet);
-        if (ranChange == null) {
-            return null;
-        } else {
-            return ranChange.getDateExecuted();
-        }
-    }
-
-    /**
-     * After the change set has been ran against the database this method will update the change log table
-     * with the information.
-     */
-    public void markChangeSetExecStatus(ChangeSet changeSet, ChangeSet.ExecType execType) throws DatabaseException {
-
-
-        ExecutorService.getInstance().getExecutor(this).execute(new MarkChangeSetRanStatement(changeSet, execType));
-        commit();
-        getRanChangeSetList().add(new RanChangeSet(changeSet, execType));
-    }
-
-    public void removeRanStatus(ChangeSet changeSet) throws DatabaseException {
-
-        ExecutorService.getInstance().getExecutor(this).execute(new RemoveChangeSetRanStatusStatement(changeSet));
-        commit();
-
-        getRanChangeSetList().remove(new RanChangeSet(changeSet));
-    }
-
-    public String escapeStringForDatabase(String string) {
-        if (string == null) {
-            return null;
-        }
-        return string.replaceAll("'", "''");
-    }
-
-    public void commit() throws DatabaseException {
-        try {
-            getConnection().commit();
-        } catch (DatabaseException e) {
-            throw new DatabaseException(e);
-        }
-    }
-
-    public void rollback() throws DatabaseException {
-        try {
-            getConnection().rollback();
-        } catch (DatabaseException e) {
-            throw new DatabaseException(e);
-        }
-    }
-
-    @Override
-    public boolean equals(Object o) {
-        if (this == o) return true;
-        if (o == null || getClass() != o.getClass()) return false;
-
-        AbstractJdbcDatabase that = (AbstractJdbcDatabase) o;
-
-        if (connection == null) {
-            if (that.connection == null) {
-                return this == that;
-            } else {
-                return false;
-            }
-        } else {
-            return connection.equals(that.connection);
-        }
-    }
-
-    @Override
-    public int hashCode() {
-        return (connection != null ? connection.hashCode() : super.hashCode());
-    }
-
-    public void close() throws DatabaseException {
-        DatabaseConnection connection = getConnection();
-        if (connection != null) {
-            if (previousAutoCommit != null) {
-                try {
-                    connection.setAutoCommit(previousAutoCommit);
-                } catch (DatabaseException e) {
-                    LogFactory.getLogger().warning("Failed to restore the auto commit to " + previousAutoCommit);
-
-                    throw e;
-                }
-            }
-            connection.close();
-        }
-    }
-
-    public boolean supportsRestrictForeignKeys() {
-        return true;
-    }
-
-    public boolean isAutoCommit() throws DatabaseException {
-        try {
-            return getConnection().getAutoCommit();
-        } catch (DatabaseException e) {
-            throw new DatabaseException(e);
-        }
-    }
-
-    public void setAutoCommit(boolean b) throws DatabaseException {
-        try {
-            getConnection().setAutoCommit(b);
-        } catch (DatabaseException e) {
-            throw new DatabaseException(e);
-        }
-    }
-
-    /**
-     * Default implementation, just look for "local" IPs. If the database returns a null URL we return false since we don't know it's safe to run the update.
-     *
-     * @throws liquibase.exception.DatabaseException
-     *
-     */
-    public boolean isSafeToRunUpdate() throws DatabaseException {
-        DatabaseConnection connection = getConnection();
-        if (connection == null) {
-            return true;
-        }
-        String url = connection.getURL();
-        if (url == null) {
-            return false;
-        }
-        return (url.contains("localhost")) || (url.contains("127.0.0.1"));
-    }
-
-    public void executeStatements(Change change, DatabaseChangeLog changeLog, List<SqlVisitor> sqlVisitors) throws LiquibaseException {
-        SqlStatement[] statements = change.generateStatements(this);
-
-        execute(statements, sqlVisitors);
-    }
-
-    /*
-     * Executes the statements passed as argument to a target {@link Database}
-     *
-     * @param statements an array containing the SQL statements to be issued
-     * @param database the target {@link Database}
-     * @throws DatabaseException if there were problems issuing the statements
-     */
-    public void execute(SqlStatement[] statements, List<SqlVisitor> sqlVisitors) throws LiquibaseException {
-        for (SqlStatement statement : statements) {
-            if (statement.skipOnUnsupported() && !SqlGeneratorFactory.getInstance().supports(statement, this)) {
-                continue;
-            }
-            LogFactory.getLogger().debug("Executing Statement: " + statement.getClass().getName());
-            ExecutorService.getInstance().getExecutor(this).execute(statement, sqlVisitors);
-        }
-    }
-
-
-    public void saveStatements(Change change, List<SqlVisitor> sqlVisitors, Writer writer) throws IOException, StatementNotSupportedOnDatabaseException, LiquibaseException {
-        SqlStatement[] statements = change.generateStatements(this);
-        for (SqlStatement statement : statements) {
-            for (Sql sql : SqlGeneratorFactory.getInstance().generateSql(statement, this)) {
-                writer.append(sql.toSql()).append(sql.getEndDelimiter()).append(StreamUtil.getLineSeparator()).append(StreamUtil.getLineSeparator());
-            }
-        }
-    }
-
-    public void executeRollbackStatements(Change change, List<SqlVisitor> sqlVisitors) throws LiquibaseException, RollbackImpossibleException {
-        SqlStatement[] statements = change.generateRollbackStatements(this);
-        List<SqlVisitor> rollbackVisitors = new ArrayList<SqlVisitor>();
-        if (sqlVisitors != null) {
-            for (SqlVisitor visitor : sqlVisitors) {
-                if (visitor.isApplyToRollback()) {
-                    rollbackVisitors.add(visitor);
-                }
-            }
-        }
-        execute(statements, rollbackVisitors);
-    }
-
-    public void saveRollbackStatement(Change change, List<SqlVisitor> sqlVisitors, Writer writer) throws IOException, RollbackImpossibleException, StatementNotSupportedOnDatabaseException, LiquibaseException {
-        SqlStatement[] statements = change.generateRollbackStatements(this);
-        for (SqlStatement statement : statements) {
-            for (Sql sql : SqlGeneratorFactory.getInstance().generateSql(statement, this)) {
-                writer.append(sql.toSql()).append(sql.getEndDelimiter()).append("\n\n");
-            }
-        }
-    }
-
-    public int getNextChangeSetSequenceValue() throws LiquibaseException {
-        if (lastChangeSetSequenceValue == null) {
-            if (getConnection() == null) {
-                lastChangeSetSequenceValue = 0;
-            } else {
-                lastChangeSetSequenceValue = ExecutorService.getInstance().getExecutor(this).queryForInt(new GetNextChangeSetSequenceValueStatement());
-            }
-        }
-
-        return ++lastChangeSetSequenceValue;
-    }
-
-    public List<DatabaseFunction> getDateFunctions() {
-        return dateFunctions;
-    }
-
-    public boolean isFunction(String string) {
-        if (string.endsWith("()")) {
-            return true;
-        }
-        for (DatabaseFunction function : getDateFunctions()) {
-            if (function.toString().equalsIgnoreCase(string)) {
-                return true;
-            }
-        }
-        return false;
-    }
-
-    public void resetInternalState() {
-        this.ranChangeSetList = null;
-        this.hasDatabaseChangeLogLockTable = false;
-    }
-
-    public boolean supportsForeignKeyDisable() {
-        return false;
-    }
-
-    public boolean disableForeignKeyChecks() throws DatabaseException {
-        throw new DatabaseException("ForeignKeyChecks Management not supported");
-    }
-
-    public void enableForeignKeyChecks() throws DatabaseException {
-        throw new DatabaseException("ForeignKeyChecks Management not supported");
-    }
-
-    public boolean createsIndexesForForeignKeys() {
-        return false;
-    }
-
-    public int getDataTypeMaxParameters(String dataTypeName) {
-        return 2;
-    }
-
-    public CatalogAndSchema getSchemaFromJdbcInfo(String rawCatalogName, String rawSchemaName) {
-        return this.correctSchema(new CatalogAndSchema(rawCatalogName, rawSchemaName));
-    }
-
-    public String getJdbcCatalogName(CatalogAndSchema schema) {
-        return schema.getCatalogName();
-    }
-
-    public String getJdbcSchemaName(CatalogAndSchema schema) {
-        return schema.getSchemaName();
-    }
-
-    public final String getJdbcCatalogName(Schema schema) {
-        if (schema == null) {
-            return getJdbcCatalogName(getDefaultSchema());
-        } else {
-            return getJdbcCatalogName(new CatalogAndSchema(schema.getCatalogName(), schema.getName()));
-        }
-    }
-
-    public final String getJdbcSchemaName(Schema schema) {
-        if (schema == null) {
-            return getJdbcSchemaName(getDefaultSchema());
-        } else {
-            return getJdbcSchemaName(new CatalogAndSchema(schema.getCatalogName(), schema.getName()));
-        }
-    }
-
-    public boolean dataTypeIsNotModifiable(final String typeName) {
-        return unmodifiableDataTypes.contains(typeName.toLowerCase());
-    }
-
-    public void setObjectQuotingStrategy(ObjectQuotingStrategy quotingStrategy) {
-        this.quotingStrategy = quotingStrategy;
-    }
-
-    public ObjectQuotingStrategy getObjectQuotingStrategy() {
-        return this.quotingStrategy;
-    }
-
-    public String generateDatabaseFunctionValue(final DatabaseFunction databaseFunction) {
-        if (databaseFunction.getValue() == null) {
-            return null;
-        }
-        if (isCurrentTimeFunction(databaseFunction.getValue().toLowerCase())) {
-            return getCurrentDateTimeFunction();
-        } else if (databaseFunction instanceof SequenceNextValueFunction) {
-            if (sequenceNextValueFunction == null) {
-                throw new RuntimeException(String.format("next value function for a sequence is not configured for database %s",
-                        getDefaultDatabaseProductName()));
-            }
-            return String.format(sequenceNextValueFunction, escapeObjectName(databaseFunction.getValue(), Sequence.class));
-        } else if (databaseFunction instanceof SequenceCurrentValueFunction) {
-            if (sequenceCurrentValueFunction == null) {
-                throw new RuntimeException(String.format("current value function for a sequence is not configured for database %s",
-                        getDefaultDatabaseProductName()));
-            }
-            return String.format(sequenceCurrentValueFunction, escapeObjectName(databaseFunction.getValue(), Sequence.class));
-        } else {
-            return databaseFunction.getValue();
-        }
-    }
-
-    private boolean isCurrentTimeFunction(String functionValue) {
-        return functionValue.startsWith("current_timestamp")
-                || functionValue.startsWith("current_datetime")
-                || getCurrentDateTimeFunction().equalsIgnoreCase(functionValue);
-    }
-
-    public String getCurrentDateTimeFunction() {
-        return currentDateTimeFunction;
-    }
-    
- 	public void setOutputDefaultSchema(boolean outputDefaultSchema) {
-		this.outputDefaultSchema = outputDefaultSchema;
- 		
- 	}
-
-    public boolean isDefaultSchema(String catalog, String schema) {
-        if (!supportsSchemas()) {
-            return true;
-        }
-
-        if (!isDefaultCatalog(catalog)) {
-            return false;
-        }
-        return schema == null || schema.equalsIgnoreCase(getDefaultSchemaName());
-    }
-
-    public boolean isDefaultCatalog(String catalog) {
-        if (!supportsCatalogs()) {
-            return true;
-        }
-
-        return catalog == null || catalog.equalsIgnoreCase(getDefaultCatalogName());
-
-    }
-
- 	public boolean getOutputDefaultSchema() {
- 		return outputDefaultSchema;
- 	}
-
-    public boolean getOutputDefaultCatalog() {
-        return outputDefaultCatalog;
-    }
-
-    public void setOutputDefaultCatalog(boolean outputDefaultCatalog) {
-        this.outputDefaultCatalog = outputDefaultCatalog;
-    }
-}
+package liquibase.database;
+
+import liquibase.CatalogAndSchema;
+import liquibase.Contexts;
+import liquibase.change.Change;
+import liquibase.change.CheckSum;
+import liquibase.changelog.ChangeSet;
+import liquibase.changelog.DatabaseChangeLog;
+import liquibase.changelog.RanChangeSet;
+import liquibase.changelog.filter.ContextChangeSetFilter;
+import liquibase.changelog.filter.DbmsChangeSetFilter;
+import liquibase.database.core.*;
+import liquibase.database.jvm.JdbcConnection;
+import liquibase.diff.DiffGeneratorFactory;
+import liquibase.diff.DiffResult;
+import liquibase.diff.compare.CompareControl;
+import liquibase.diff.compare.DatabaseObjectComparatorFactory;
+import liquibase.diff.output.DiffOutputControl;
+import liquibase.diff.output.changelog.DiffToChangeLog;
+import liquibase.exception.*;
+import liquibase.executor.Executor;
+import liquibase.executor.ExecutorService;
+import liquibase.logging.LogFactory;
+import liquibase.snapshot.DatabaseSnapshot;
+import liquibase.snapshot.JdbcDatabaseSnapshot;
+import liquibase.snapshot.SnapshotControl;
+import liquibase.snapshot.SnapshotGeneratorFactory;
+import liquibase.sql.Sql;
+import liquibase.sql.visitor.SqlVisitor;
+import liquibase.sqlgenerator.SqlGeneratorFactory;
+import liquibase.statement.*;
+import liquibase.statement.core.*;
+import liquibase.structure.DatabaseObject;
+import liquibase.structure.core.*;
+import liquibase.util.ISODateFormat;
+import liquibase.util.StreamUtil;
+import liquibase.util.StringUtils;
+
+import java.io.IOException;
+import java.io.Writer;
+import java.math.BigInteger;
+import java.sql.ResultSet;
+import java.sql.SQLException;
+import java.text.DateFormat;
+import java.text.ParseException;
+import java.text.SimpleDateFormat;
+import java.util.*;
+import java.util.regex.Pattern;
+
+
+/**
+ * AbstractJdbcDatabase is extended by all supported databases as a facade to the underlying database.
+ * The physical connection can be retrieved from the AbstractJdbcDatabase implementation, as well as any
+ * database-specific characteristics such as the datatype for "boolean" fields.
+ */
+public abstract class AbstractJdbcDatabase implements Database {
+
+    private DatabaseConnection connection;
+    protected String defaultCatalogName;
+    protected String defaultSchemaName;
+
+    protected String currentDateTimeFunction;
+
+    /**
+     * The sequence name will be substituted into the string e.g. NEXTVAL('%s')
+     */
+    protected String sequenceNextValueFunction;
+    protected String sequenceCurrentValueFunction;
+    protected String quotingStartCharacter = "\"";
+    protected String quotingEndCharacter = "\"";
+
+    // List of Database native functions.
+    protected List<DatabaseFunction> dateFunctions = new ArrayList<DatabaseFunction>();
+
+    protected List<String> unmodifiableDataTypes = new ArrayList<String>();
+
+    private List<RanChangeSet> ranChangeSetList;
+
+    protected void resetRanChangeSetList() {
+        ranChangeSetList = null;
+    }
+
+    private static Pattern CREATE_VIEW_AS_PATTERN = Pattern.compile("^CREATE\\s+.*?VIEW\\s+.*?AS\\s+", Pattern.CASE_INSENSITIVE | Pattern.DOTALL);
+
+    private String databaseChangeLogTableName = System.getProperty("liquibase.databaseChangeLogTableName") == null ? "DatabaseChangeLog".toUpperCase() : System.getProperty("liquibase.databaseChangeLogTableName");
+    private String databaseChangeLogLockTableName = System.getProperty("liquibase.databaseChangeLogLockTableName") == null ? "DatabaseChangeLogLock".toUpperCase() : System.getProperty("liquibase.databaseChangeLogLockTableName");
+    private String liquibaseTablespaceName = System.getProperty("liquibase.tablespaceName");
+    private String liquibaseSchemaName = System.getProperty("liquibase.schemaName");
+    private String liquibaseCatalogName = System.getProperty("liquibase.catalogName");
+
+    private Integer lastChangeSetSequenceValue;
+    private Boolean previousAutoCommit;
+
+    private boolean canCacheLiquibaseTableInfo = false;
+    private boolean hasDatabaseChangeLogTable = false;
+    private boolean hasDatabaseChangeLogLockTable = false;
+    private boolean isDatabaseChangeLogLockTableInitialized = false;
+
+    protected BigInteger defaultAutoIncrementStartWith = BigInteger.ONE;
+    protected BigInteger defaultAutoIncrementBy = BigInteger.ONE;
+    // most databases either lowercase or uppercase unuqoted objects such as table and column names.
+    protected Boolean unquotedObjectsAreUppercased = null;
+    // whether object names should be quoted
+    protected ObjectQuotingStrategy quotingStrategy = ObjectQuotingStrategy.LEGACY;
+
+    private Set<String> reservedWords = new HashSet<String>();
+
+    private Boolean caseSensitive;
+    private boolean outputDefaultSchema = true;
+    private boolean outputDefaultCatalog = true;
+
+    public String getName() {
+        return toString();
+    }
+
+    public boolean requiresPassword() {
+        return true;
+    }
+
+    public boolean requiresUsername() {
+        return true;
+    }
+
+    public DatabaseObject[] getContainingObjects() {
+        return null;
+    }
+
+    // ------- DATABASE INFORMATION METHODS ---- //
+
+    public DatabaseConnection getConnection() {
+        return connection;
+    }
+
+    public void setConnection(DatabaseConnection conn) {
+        LogFactory.getLogger().debug("Connected to " + conn.getConnectionUserName() + "@" + conn.getURL());
+        this.connection = conn;
+        try {
+            boolean autoCommit = conn.getAutoCommit();
+            if (autoCommit == getAutoCommitMode()) {
+                // Don't adjust the auto-commit mode if it's already what the database wants it to be.
+                LogFactory.getLogger().debug("Not adjusting the auto commit mode; it is already " + autoCommit);
+            } else {
+                // Store the previous auto-commit mode, because the connection needs to be restored to it when this
+                // AbstractDatabase type is closed. This is important for systems which use connection pools.
+                previousAutoCommit = autoCommit;
+
+                LogFactory.getLogger().debug("Setting auto commit to " + getAutoCommitMode() + " from " + autoCommit);
+                connection.setAutoCommit(getAutoCommitMode());
+
+                try {
+                    reservedWords.addAll(Arrays.asList(((JdbcConnection) conn).getWrappedConnection().getMetaData().getSQLKeywords().toUpperCase().split(",\\s*")));
+                } catch (SQLException e) {
+                    LogFactory.getLogger().info("Error fetching reserved words list from JDBC driver", e);
+                }
+            }
+        } catch (DatabaseException e) {
+            LogFactory.getLogger().warning("Cannot set auto commit to " + getAutoCommitMode() + " on connection");
+        }
+    }
+
+    /**
+     * Auto-commit mode to run in
+     */
+    public boolean getAutoCommitMode() {
+        return !supportsDDLInTransaction();
+    }
+
+    /**
+     * By default databases should support DDL within a transaction.
+     */
+    public boolean supportsDDLInTransaction() {
+        return true;
+    }
+
+    /**
+     * Returns the name of the database product according to the underlying database.
+     */
+    public String getDatabaseProductName() {
+        if (connection == null) {
+            return getDefaultDatabaseProductName();
+        }
+
+        try {
+            return connection.getDatabaseProductName();
+        } catch (DatabaseException e) {
+            throw new RuntimeException("Cannot get database name");
+        }
+    }
+
+    protected abstract String getDefaultDatabaseProductName();
+
+
+    public String getDatabaseProductVersion() throws DatabaseException {
+        if (connection == null) {
+            return null;
+        }
+
+        try {
+            return connection.getDatabaseProductVersion();
+        } catch (DatabaseException e) {
+            throw new DatabaseException(e);
+        }
+    }
+
+    public int getDatabaseMajorVersion() throws DatabaseException {
+        if (connection == null) {
+            return -1;
+        }
+        try {
+            return connection.getDatabaseMajorVersion();
+        } catch (DatabaseException e) {
+            throw new DatabaseException(e);
+        }
+    }
+
+    public int getDatabaseMinorVersion() throws DatabaseException {
+        if (connection == null) {
+            return -1;
+        }
+        try {
+            return connection.getDatabaseMinorVersion();
+        } catch (DatabaseException e) {
+            throw new DatabaseException(e);
+        }
+    }
+
+    public String getDefaultCatalogName() {
+        if (defaultCatalogName == null) {
+            if (defaultSchemaName != null && !this.supportsSchemas()) {
+                return defaultSchemaName;
+            }
+
+            if (connection != null) {
+                try {
+                    defaultCatalogName = getConnectionCatalogName();
+                } catch (DatabaseException e) {
+                    LogFactory.getLogger().info("Error getting default catalog", e);
+                }
+            }
+        }
+        return defaultCatalogName;
+    }
+
+    protected String getConnectionCatalogName() throws DatabaseException {
+        return connection.getCatalog();
+    }
+
+    public CatalogAndSchema correctSchema(String catalog, String schema) {
+        return correctSchema(new CatalogAndSchema(catalog, schema));
+    }
+
+    public CatalogAndSchema correctSchema(CatalogAndSchema schema) {
+        if (schema == null) {
+            return new CatalogAndSchema(getDefaultCatalogName(), getDefaultSchemaName());
+        }
+        String catalogName = StringUtils.trimToNull(schema.getCatalogName());
+        String schemaName = StringUtils.trimToNull(schema.getSchemaName());
+
+        if (supportsCatalogs() && supportsSchemas()) {
+            if (catalogName == null) {
+                catalogName = getDefaultCatalogName();
+            } else {
+                catalogName = correctObjectName(catalogName, Catalog.class);
+            }
+
+            if (schemaName == null) {
+                schemaName = getDefaultSchemaName();
+            } else {
+                schemaName = correctObjectName(schemaName, Schema.class);
+            }
+        } else if (!supportsCatalogs() && !supportsSchemas()) {
+            return new CatalogAndSchema(null, null);
+        } else if (supportsCatalogs()) { //schema is null
+            if (catalogName == null) {
+                if (schemaName == null) {
+                    catalogName = getDefaultCatalogName();
+                } else {
+                    catalogName = schemaName;
+                }
+            }
+            schemaName = catalogName;
+        } else if (supportsSchemas()) {
+            if (schemaName == null) {
+                if (catalogName == null) {
+                    schemaName = getDefaultSchemaName();
+                } else {
+                    schemaName = catalogName;
+                }
+            }
+            catalogName = schemaName;
+        }
+        return new CatalogAndSchema(catalogName, schemaName);
+
+    }
+
+    public String correctObjectName(String objectName, Class<? extends DatabaseObject> objectType) {
+        if (quotingStrategy == ObjectQuotingStrategy.QUOTE_ALL_OBJECTS || unquotedObjectsAreUppercased == null
+                || objectName == null || (objectName.startsWith(quotingStartCharacter) && objectName.endsWith(
+                quotingEndCharacter))) {
+            return objectName;
+        } else if (unquotedObjectsAreUppercased == Boolean.TRUE) {
+            return objectName.toUpperCase();
+        } else {
+            return objectName.toLowerCase();
+        }
+    }
+
+    public CatalogAndSchema getDefaultSchema() {
+        return new CatalogAndSchema(getDefaultCatalogName(), getDefaultSchemaName());
+
+    }
+
+    public String getDefaultSchemaName() {
+
+        if (!supportsSchemas()) {
+            return getDefaultCatalogName();
+        }
+
+        if (defaultSchemaName == null && connection != null) {
+            defaultSchemaName = getConnectionSchemaName();
+        }
+
+
+        return defaultSchemaName;
+    }
+
+    /**
+     * Overwrite this method to get the default schema name for the connection.
+     *
+     * @return
+     */
+    protected String getConnectionSchemaName() {
+        if (connection == null) {
+            return null;
+        }
+        try {
+            ResultSet resultSet = ((JdbcConnection) connection).prepareCall("call current_schema").executeQuery();
+            resultSet.next();
+            return resultSet.getString(1);
+        } catch (Exception e) {
+            LogFactory.getLogger().info("Error getting default schema", e);
+        }
+        return null;
+    }
+
+    public void setDefaultCatalogName(String defaultCatalogName) {
+        this.defaultCatalogName = correctObjectName(defaultCatalogName, Catalog.class);
+    }
+
+    public void setDefaultSchemaName(String schemaName) {
+        this.defaultSchemaName = correctObjectName(schemaName, Schema.class);
+    }
+
+    /**
+     * Returns system (undroppable) views.
+     */
+    protected Set<String> getSystemTables() {
+        return new HashSet<String>();
+    }
+
+
+    /**
+     * Returns system (undroppable) views.
+     */
+    protected Set<String> getSystemViews() {
+        return new HashSet<String>();
+    }
+
+    // ------- DATABASE FEATURE INFORMATION METHODS ---- //
+
+    /**
+     * Does the database type support sequence.
+     */
+    public boolean supportsSequences() {
+        return true;
+    }
+
+    public boolean supportsAutoIncrement() {
+        return true;
+    }
+
+    // ------- DATABASE-SPECIFIC SQL METHODS ---- //
+
+    public void setCurrentDateTimeFunction(String function) {
+        if (function != null) {
+            this.currentDateTimeFunction = function;
+            this.dateFunctions.add(new DatabaseFunction(function));
+        }
+    }
+
+    /**
+     * Return a date literal with the same value as a string formatted using ISO 8601.
+     * <p/>
+     * Note: many databases accept date literals in ISO8601 format with the 'T' replaced with
+     * a space. Only databases which do not accept these strings should need to override this
+     * method.
+     * <p/>
+     * Implementation restriction:
+     * Currently, only the following subsets of ISO8601 are supported:
+     * yyyy-MM-dd
+     * hh:mm:ss
+     * yyyy-MM-ddThh:mm:ss
+     */
+    public String getDateLiteral(String isoDate) {
+        if (isDateOnly(isoDate) || isTimeOnly(isoDate)) {
+            return "'" + isoDate + "'";
+        } else if (isDateTime(isoDate)) {
+//            StringBuffer val = new StringBuffer();
+//            val.append("'");
+//            val.append(isoDate.substring(0, 10));
+//            val.append(" ");
+////noinspection MagicNumber
+//            val.append(isoDate.substring(11));
+//            val.append("'");
+//            return val.toString();
+            return "'" + isoDate.replace('T', ' ') + "'";
+        } else {
+            return "BAD_DATE_FORMAT:" + isoDate;
+        }
+    }
+
+
+    public String getDateTimeLiteral(java.sql.Timestamp date) {
+        return getDateLiteral(new ISODateFormat().format(date).replaceFirst("^'", "").replaceFirst("'$", ""));
+    }
+
+    public String getDateLiteral(java.sql.Date date) {
+        return getDateLiteral(new ISODateFormat().format(date).replaceFirst("^'", "").replaceFirst("'$", ""));
+    }
+
+    public String getTimeLiteral(java.sql.Time date) {
+        return getDateLiteral(new ISODateFormat().format(date).replaceFirst("^'", "").replaceFirst("'$", ""));
+    }
+
+    public String getDateLiteral(Date date) {
+        if (date instanceof java.sql.Date) {
+            return getDateLiteral(((java.sql.Date) date));
+        } else if (date instanceof java.sql.Time) {
+            return getTimeLiteral(((java.sql.Time) date));
+        } else if (date instanceof java.sql.Timestamp) {
+            return getDateTimeLiteral(((java.sql.Timestamp) date));
+        } else {
+            throw new RuntimeException("Unexpected type: " + date.getClass().getName());
+        }
+    }
+
+    public Date parseDate(String dateAsString) throws DateParseException {
+        try {
+            if (dateAsString.indexOf(" ") > 0) {
+                return new SimpleDateFormat("yyyy-MM-dd HH:mm:ss").parse(dateAsString);
+            } else if (dateAsString.indexOf("T") > 0) {
+                return new SimpleDateFormat("yyyy-MM-dd'T'HH:mm:ss").parse(dateAsString);
+            } else {
+                if (dateAsString.indexOf(":") > 0) {
+                    return new SimpleDateFormat("HH:mm:ss").parse(dateAsString);
+                } else {
+                    return new SimpleDateFormat("yyyy-MM-dd").parse(dateAsString);
+                }
+            }
+        } catch (ParseException e) {
+            throw new DateParseException(dateAsString);
+        }
+    }
+
+    protected boolean isDateOnly(String isoDate) {
+        return isoDate.length() == "yyyy-MM-dd".length();
+    }
+
+    protected boolean isDateTime(String isoDate) {
+        return isoDate.length() >= "yyyy-MM-ddThh:mm:ss".length();
+    }
+
+    protected boolean isTimeOnly(String isoDate) {
+        return isoDate.length() == "hh:mm:ss".length();
+    }
+
+
+    /**
+     * Returns database-specific line comment string.
+     */
+    public String getLineComment() {
+        return "--";
+    }
+
+    /**
+     * Returns database-specific auto-increment DDL clause.
+     */
+    public String getAutoIncrementClause(BigInteger startWith, BigInteger incrementBy) {
+        if (!supportsAutoIncrement()) {
+            return "";
+        }
+
+        // generate an SQL:2003 standard compliant auto increment clause by default
+
+        String autoIncrementClause = getAutoIncrementClause();
+
+        boolean generateStartWith = generateAutoIncrementStartWith(startWith);
+        boolean generateIncrementBy = generateAutoIncrementBy(incrementBy);
+
+        if (generateStartWith || generateIncrementBy) {
+            autoIncrementClause += getAutoIncrementOpening();
+
+            if (generateStartWith) {
+                autoIncrementClause += String.format(getAutoIncrementStartWithClause(), (startWith == null) ? defaultAutoIncrementStartWith : startWith);
+            }
+
+            if (generateIncrementBy) {
+                if (generateStartWith) {
+                    autoIncrementClause += ", ";
+                }
+
+                autoIncrementClause += String.format(getAutoIncrementByClause(), (incrementBy == null) ? defaultAutoIncrementBy : incrementBy);
+            }
+
+            autoIncrementClause += getAutoIncrementClosing();
+        }
+
+        return autoIncrementClause;
+    }
+
+    protected String getAutoIncrementClause() {
+        return "GENERATED BY DEFAULT AS IDENTITY";
+    }
+
+    protected boolean generateAutoIncrementStartWith(BigInteger startWith) {
+        return startWith != null
+                && !startWith.equals(defaultAutoIncrementStartWith);
+    }
+
+    protected boolean generateAutoIncrementBy(BigInteger incrementBy) {
+        return incrementBy != null
+                && !incrementBy.equals(defaultAutoIncrementBy);
+    }
+
+    protected String getAutoIncrementOpening() {
+        return " (";
+    }
+
+    protected String getAutoIncrementClosing() {
+        return ")";
+    }
+
+    protected String getAutoIncrementStartWithClause() {
+        return "START WITH %d";
+    }
+
+    protected String getAutoIncrementByClause() {
+        return "INCREMENT BY %d";
+    }
+
+    public String getConcatSql(String... values) {
+        StringBuffer returnString = new StringBuffer();
+        for (String value : values) {
+            returnString.append(value).append(" || ");
+        }
+
+        return returnString.toString().replaceFirst(" \\|\\| $", "");
+    }
+
+// ------- DATABASECHANGELOG / DATABASECHANGELOGLOCK METHODS ---- //
+
+    /**
+     * @see liquibase.database.Database#getDatabaseChangeLogTableName()
+     */
+    public String getDatabaseChangeLogTableName() {
+        return databaseChangeLogTableName;
+    }
+
+    /**
+     * @see liquibase.database.Database#getDatabaseChangeLogLockTableName()
+     */
+    public String getDatabaseChangeLogLockTableName() {
+        return databaseChangeLogLockTableName;
+    }
+
+    /**
+     * @see liquibase.database.Database#getLiquibaseTablespaceName()
+     */
+    public String getLiquibaseTablespaceName() {
+        return liquibaseTablespaceName;
+    }
+
+    /**
+     * @see liquibase.database.Database#setDatabaseChangeLogTableName(java.lang.String)
+     */
+    public void setDatabaseChangeLogTableName(String tableName) {
+        this.databaseChangeLogTableName = tableName;
+    }
+
+    /**
+     * @see liquibase.database.Database#setDatabaseChangeLogLockTableName(java.lang.String)
+     */
+    public void setDatabaseChangeLogLockTableName(String tableName) {
+        this.databaseChangeLogLockTableName = tableName;
+    }
+
+    /**
+     * @see liquibase.database.Database#setLiquibaseTablespaceName(java.lang.String)
+     */
+    public void setLiquibaseTablespaceName(String tablespace) {
+        this.liquibaseTablespaceName = tablespace;
+    }
+
+    public void checkDatabaseChangeLogTable(boolean updateExistingNullChecksums, DatabaseChangeLog databaseChangeLog, String... contexts) throws DatabaseException {
+        checkDatabaseChangeLogTable(updateExistingNullChecksums, databaseChangeLog, new Contexts(contexts));
+    }
+        /**
+         * This method will check the database ChangeLog table used to keep track of
+         * the changes in the file. If the table does not exist it will create one
+         * otherwise it will not do anything besides outputting a log message.
+         *
+         * @param updateExistingNullChecksums
+         * @param contexts
+         */
+    public void checkDatabaseChangeLogTable(boolean updateExistingNullChecksums, DatabaseChangeLog databaseChangeLog, Contexts contexts) throws DatabaseException {
+        if (updateExistingNullChecksums && databaseChangeLog == null) {
+            throw new DatabaseException("changeLog parameter is required if updating existing checksums");
+        }
+
+        Executor executor = ExecutorService.getInstance().getExecutor(this);
+
+        Table changeLogTable = null;
+        try {
+            changeLogTable = SnapshotGeneratorFactory.getInstance().getDatabaseChangeLogTable(new SnapshotControl(this, Table.class, Column.class), this);
+        } catch (LiquibaseException e) {
+            throw new UnexpectedLiquibaseException(e);
+        }
+
+        List<SqlStatement> statementsToExecute = new ArrayList<SqlStatement>();
+
+        boolean changeLogCreateAttempted = false;
+        if (changeLogTable != null) {
+            boolean hasDescription = changeLogTable.getColumn("DESCRIPTION") != null;
+            boolean hasComments = changeLogTable.getColumn("COMMENTS") != null;
+            boolean hasTag = changeLogTable.getColumn("TAG") != null;
+            boolean hasLiquibase = changeLogTable.getColumn("LIQUIBASE") != null;
+            boolean liquibaseColumnNotRightSize = false;
+            if (!connection.getDatabaseProductName().equals("SQLite")) {
+                Integer columnSize = changeLogTable.getColumn("LIQUIBASE").getType().getColumnSize();
+                liquibaseColumnNotRightSize = columnSize != null && columnSize != 20;
+            }
+            boolean hasOrderExecuted = changeLogTable.getColumn("ORDEREXECUTED") != null;
+            boolean checksumNotRightSize = false;
+            if (!connection.getDatabaseProductName().equals("SQLite")) {
+                Integer columnSize = changeLogTable.getColumn("MD5SUM").getType().getColumnSize();
+                checksumNotRightSize = columnSize != null && columnSize != 35;
+            }
+            boolean hasExecTypeColumn = changeLogTable.getColumn("EXECTYPE") != null;
+
+            if (!hasDescription) {
+                executor.comment("Adding missing databasechangelog.description column");
+                statementsToExecute.add(new AddColumnStatement(getLiquibaseCatalogName(), getLiquibaseSchemaName(), getDatabaseChangeLogTableName(), "DESCRIPTION", "VARCHAR(255)", null));
+            }
+            if (!hasTag) {
+                executor.comment("Adding missing databasechangelog.tag column");
+                statementsToExecute.add(new AddColumnStatement(getLiquibaseCatalogName(), getLiquibaseSchemaName(), getDatabaseChangeLogTableName(), "TAG", "VARCHAR(255)", null));
+            }
+            if (!hasComments) {
+                executor.comment("Adding missing databasechangelog.comments column");
+                statementsToExecute.add(new AddColumnStatement(getLiquibaseCatalogName(), getLiquibaseSchemaName(), getDatabaseChangeLogTableName(), "COMMENTS", "VARCHAR(255)", null));
+            }
+            if (!hasLiquibase) {
+                executor.comment("Adding missing databasechangelog.liquibase column");
+                statementsToExecute.add(new AddColumnStatement(getLiquibaseCatalogName(), getLiquibaseSchemaName(), getDatabaseChangeLogTableName(), "LIQUIBASE", "VARCHAR(255)", null));
+            }
+            if (!hasOrderExecuted) {
+                executor.comment("Adding missing databasechangelog.orderexecuted column");
+                statementsToExecute.add(new AddColumnStatement(getLiquibaseCatalogName(), getLiquibaseSchemaName(), getDatabaseChangeLogTableName(), "ORDEREXECUTED", "INT", null));
+                statementsToExecute.add(new UpdateStatement(getLiquibaseCatalogName(), getLiquibaseSchemaName(), getDatabaseChangeLogTableName()).addNewColumnValue("ORDEREXECUTED", -1));
+                statementsToExecute.add(new SetNullableStatement(getLiquibaseCatalogName(), getLiquibaseSchemaName(), getDatabaseChangeLogTableName(), "ORDEREXECUTED", "INT", false));
+            }
+            if (checksumNotRightSize) {
+                executor.comment("Modifying size of databasechangelog.md5sum column");
+
+                statementsToExecute.add(new ModifyDataTypeStatement(getLiquibaseCatalogName(), getLiquibaseSchemaName(), getDatabaseChangeLogTableName(), "MD5SUM", "VARCHAR(35)"));
+            }
+            if (liquibaseColumnNotRightSize) {
+                executor.comment("Modifying size of databasechangelog.liquibase column");
+
+                statementsToExecute.add(new ModifyDataTypeStatement(getLiquibaseCatalogName(), getLiquibaseSchemaName(), getDatabaseChangeLogTableName(), "LIQUIBASE", "VARCHAR(20)"));
+            }
+            if (!hasExecTypeColumn) {
+                executor.comment("Adding missing databasechangelog.exectype column");
+                statementsToExecute.add(new AddColumnStatement(getLiquibaseCatalogName(), getLiquibaseSchemaName(), getDatabaseChangeLogTableName(), "EXECTYPE", "VARCHAR(10)", null));
+                statementsToExecute.add(new UpdateStatement(getLiquibaseCatalogName(), getLiquibaseSchemaName(), getDatabaseChangeLogTableName()).addNewColumnValue("EXECTYPE", "EXECUTED"));
+                statementsToExecute.add(new SetNullableStatement(getLiquibaseCatalogName(), getLiquibaseSchemaName(), getDatabaseChangeLogTableName(), "EXECTYPE", "VARCHAR(10)", false));
+            }
+
+            List<Map> md5sumRS = ExecutorService.getInstance().getExecutor(this).queryForList(new SelectFromDatabaseChangeLogStatement(new SelectFromDatabaseChangeLogStatement.ByNotNullCheckSum(), "MD5SUM"));
+            if (md5sumRS.size() > 0) {
+                String md5sum = md5sumRS.get(0).get("MD5SUM").toString();
+                if (!md5sum.startsWith(CheckSum.getCurrentVersion() + ":")) {
+                    executor.comment("DatabaseChangeLog checksums are an incompatible version.  Setting them to null so they will be updated on next database update");
+                    statementsToExecute.add(new RawSqlStatement("UPDATE " + escapeTableName(getLiquibaseCatalogName(), getLiquibaseSchemaName(), getDatabaseChangeLogTableName()) + " SET MD5SUM=null"));
+                }
+            }
+
+
+        } else if (!changeLogCreateAttempted) {
+            executor.comment("Create Database Change Log Table");
+            SqlStatement createTableStatement = new CreateDatabaseChangeLogTableStatement();
+            if (!canCreateChangeLogTable()) {
+                throw new DatabaseException("Cannot create " + escapeTableName(getLiquibaseCatalogName(), getLiquibaseSchemaName(), getDatabaseChangeLogTableName()) + " table for your database.\n\n" +
+                        "Please construct it manually using the following SQL as a base and re-run Liquibase:\n\n" +
+                        createTableStatement);
+            }
+            // If there is no table in the database for recording change history create one.
+            statementsToExecute.add(createTableStatement);
+            LogFactory.getLogger().info("Creating database history table with name: " + escapeTableName(getLiquibaseCatalogName(), getLiquibaseSchemaName(), getDatabaseChangeLogTableName()));
+//                }
+        }
+
+        for (SqlStatement sql : statementsToExecute) {
+            if (SqlGeneratorFactory.getInstance().supports(sql, this)) {
+                executor.execute(sql);
+                this.commit();
+            } else {
+                LogFactory.getLogger().info("Cannot run "+sql.getClass().getSimpleName()+" on "+this.getShortName()+" when checking databasechangelog table");
+            }
+        }
+
+        if (updateExistingNullChecksums) {
+            for (RanChangeSet ranChangeSet : this.getRanChangeSetList()) {
+                if (ranChangeSet.getLastCheckSum() == null) {
+                    ChangeSet changeSet = databaseChangeLog.getChangeSet(ranChangeSet);
+                    if (changeSet != null && new ContextChangeSetFilter(contexts).accepts(changeSet) && new DbmsChangeSetFilter(this).accepts(changeSet)) {
+                        LogFactory.getLogger().debug("Updating null or out of date checksum on changeSet " + changeSet + " to correct value");
+                        executor.execute(new UpdateChangeSetChecksumStatement(changeSet));
+                    }
+                }
+            }
+            commit();
+            this.ranChangeSetList = null;
+        }
+    }
+
+
+    protected boolean canCreateChangeLogTable() throws DatabaseException {
+        return true;
+    }
+
+    public void setCanCacheLiquibaseTableInfo(boolean canCacheLiquibaseTableInfo) {
+        this.canCacheLiquibaseTableInfo = canCacheLiquibaseTableInfo;
+        hasDatabaseChangeLogTable = false;
+        hasDatabaseChangeLogLockTable = false;
+    }
+
+    public boolean hasDatabaseChangeLogTable() throws DatabaseException {
+        if (hasDatabaseChangeLogTable) {
+            return true;
+        }
+        boolean hasTable = false;
+        try {
+            hasTable = SnapshotGeneratorFactory.getInstance().hasDatabaseChangeLogTable(this);
+        } catch (LiquibaseException e) {
+            throw new UnexpectedLiquibaseException(e);
+        }
+        if (canCacheLiquibaseTableInfo) {
+            hasDatabaseChangeLogTable = hasTable;
+        }
+        return hasTable;
+    }
+
+    public boolean hasDatabaseChangeLogLockTable() throws DatabaseException {
+        if (canCacheLiquibaseTableInfo && hasDatabaseChangeLogLockTable) {
+            return true;
+        }
+        boolean hasTable = false;
+        try {
+            hasTable = SnapshotGeneratorFactory.getInstance().hasDatabaseChangeLogLockTable(this);
+        } catch (LiquibaseException e) {
+            throw new UnexpectedLiquibaseException(e);
+        }
+        if (canCacheLiquibaseTableInfo) {
+            hasDatabaseChangeLogLockTable = hasTable;
+        }
+        return hasTable;
+    }
+
+    public boolean isDatabaseChangeLogLockTableInitialized(boolean tableJustCreated) throws DatabaseException {
+        if (canCacheLiquibaseTableInfo && isDatabaseChangeLogLockTableInitialized) {
+            return true;
+        }
+        boolean initialized;
+        Executor executor = ExecutorService.getInstance().getExecutor(this);
+        try {
+            initialized = executor.queryForInt(new RawSqlStatement("select count(*) from " + this.escapeTableName(this.getLiquibaseCatalogName(), this.getLiquibaseSchemaName(), this.getDatabaseChangeLogLockTableName()))) > 0;
+        } catch (LiquibaseException e) {
+            if (executor.updatesDatabase()) {
+                throw new UnexpectedLiquibaseException(e);
+            } else {
+                //probably didn't actually create the table yet.
+
+                initialized = !tableJustCreated;
+            }
+        }
+        if (canCacheLiquibaseTableInfo) {
+            isDatabaseChangeLogLockTableInitialized = initialized;
+        }
+        return initialized;
+    }
+
+    public String getLiquibaseCatalogName() {
+        return liquibaseCatalogName == null ? getDefaultCatalogName() : liquibaseCatalogName;
+    }
+
+    public void setLiquibaseCatalogName(String catalogName) {
+        this.liquibaseCatalogName = catalogName;
+    }
+
+    public String getLiquibaseSchemaName() {
+        return liquibaseSchemaName == null ? getDefaultSchemaName() : liquibaseSchemaName;
+    }
+
+    public void setLiquibaseSchemaName(String schemaName) {
+        this.liquibaseSchemaName = schemaName;
+    }
+
+    /**
+     * This method will check the database ChangeLogLock table used to keep track of
+     * if a machine is updating the database. If the table does not exist it will create one
+     * otherwise it will not do anything besides outputting a log message.
+     */
+    public void checkDatabaseChangeLogLockTable() throws DatabaseException {
+
+        boolean createdTable = false;
+        Executor executor = ExecutorService.getInstance().getExecutor(this);
+        if (!hasDatabaseChangeLogLockTable()) {
+
+            executor.comment("Create Database Lock Table");
+            executor.execute(new CreateDatabaseChangeLogLockTableStatement());
+            this.commit();
+            LogFactory.getLogger().debug("Created database lock table with name: " + escapeTableName(getLiquibaseCatalogName(), getLiquibaseSchemaName(), getDatabaseChangeLogLockTableName()));
+            this.hasDatabaseChangeLogLockTable = true;
+            createdTable = true;
+        }
+
+        if (!isDatabaseChangeLogLockTableInitialized(createdTable)) {
+            executor.comment("Initialize Database Lock Table");
+            executor.execute(new InitializeDatabaseChangeLogLockTableStatement());
+            this.commit();
+        }
+    }
+
+    public boolean isCaseSensitive() {
+    	if (caseSensitive == null) {
+            if (connection != null) {
+                try {
+                	caseSensitive = Boolean.valueOf(((JdbcConnection) connection).getUnderlyingConnection().getMetaData().supportsMixedCaseIdentifiers());
+                } catch (SQLException e) {
+                    LogFactory.getLogger().warning("Cannot determine case sensitivity from JDBC driver", e);
+                }
+            }
+        }
+    	
+    	if (caseSensitive == null) {
+            return false;
+    	} else {
+    		return caseSensitive.booleanValue();
+    	}
+    }
+
+    public boolean isReservedWord(String string) {
+        return reservedWords.contains(string.toUpperCase());
+    }
+
+    /*
+    * Check if given string starts with numeric values that may cause problems and should be escaped.
+    */
+    protected boolean startsWithNumeric(String objectName) {
+        return objectName.matches("^[0-9].*");
+    }
+
+// ------- DATABASE OBJECT DROPPING METHODS ---- //
+
+    /**
+     * Drops all objects owned by the connected user.
+     */
+    public void dropDatabaseObjects(CatalogAndSchema schemaToDrop) throws LiquibaseException {
+        ObjectQuotingStrategy currentStrategy = this.getObjectQuotingStrategy();
+        this.setObjectQuotingStrategy(ObjectQuotingStrategy.QUOTE_ALL_OBJECTS);
+        try {
+            DatabaseSnapshot snapshot = null;
+            try {
+                snapshot = SnapshotGeneratorFactory.getInstance().createSnapshot(schemaToDrop, this, new SnapshotControl(this));
+            } catch (LiquibaseException e) {
+                throw new UnexpectedLiquibaseException(e);
+            }
+
+            DiffResult diffResult = DiffGeneratorFactory.getInstance().compare(new JdbcDatabaseSnapshot(this), snapshot, new CompareControl(snapshot.getSnapshotControl().getTypesToInclude()));
+            List<ChangeSet> changeSets = new DiffToChangeLog(diffResult, new DiffOutputControl(true, true, false)).generateChangeSets();
+
+            final boolean reEnableFK = supportsForeignKeyDisable() && disableForeignKeyChecks();
+            try {
+                for (ChangeSet changeSet : changeSets) {
+                    for (Change change : changeSet.getChanges()) {
+                        SqlStatement[] sqlStatements = change.generateStatements(this);
+                        for (SqlStatement statement : sqlStatements) {
+                            ExecutorService.getInstance().getExecutor(this).execute(statement);
+                        }
+
+                    }
+                }
+            } finally {
+                if (reEnableFK) {
+                    enableForeignKeyChecks();
+                }
+            }
+
+            if (SnapshotGeneratorFactory.getInstance().has(new Table().setName(this.getDatabaseChangeLogTableName()).setSchema(this.getLiquibaseCatalogName(), this.getLiquibaseSchemaName()), this)) {
+                ExecutorService.getInstance().getExecutor(this).execute(new DropTableStatement(this.getLiquibaseCatalogName(), this.getLiquibaseSchemaName(), this.getDatabaseChangeLogTableName(), false));
+            }
+            if (SnapshotGeneratorFactory.getInstance().has(new Table().setName(this.getDatabaseChangeLogLockTableName()).setSchema(this.getLiquibaseCatalogName(), this.getLiquibaseSchemaName()), this)) {
+                ExecutorService.getInstance().getExecutor(this).execute(new DropTableStatement(this.getLiquibaseCatalogName(), this.getLiquibaseSchemaName(), this.getDatabaseChangeLogLockTableName(), false));
+            }
+
+        } finally {
+            this.setObjectQuotingStrategy(currentStrategy);
+            this.commit();
+        }
+    }
+
+    public boolean supportsDropTableCascadeConstraints() {
+        return (this instanceof SQLiteDatabase
+                || this instanceof SybaseDatabase
+                || this instanceof SybaseASADatabase
+                || this instanceof PostgresDatabase
+                || this instanceof OracleDatabase
+        );
+    }
+
+    public boolean isSystemObject(DatabaseObject example) {
+        if (example == null) {
+            return false;
+        }
+        if (example.getSchema() != null && example.getSchema().getName() != null && example.getSchema().getName().equalsIgnoreCase("information_schema")) {
+            return true;
+        }
+        if (example instanceof Table && getSystemTables().contains(example.getName())) {
+            return true;
+        }
+
+        if (example instanceof View && getSystemViews().contains(example.getName())) {
+            return true;
+        }
+
+        return false;
+    }
+
+    public boolean isSystemView(CatalogAndSchema schema, String viewName) {
+        schema = correctSchema(schema);
+        if ("information_schema".equalsIgnoreCase(schema.getSchemaName())) {
+            return true;
+        } else if (getSystemViews().contains(viewName)) {
+            return true;
+        }
+        return false;
+    }
+
+    public boolean isLiquibaseObject(DatabaseObject object) {
+        if (object instanceof Table) {
+            if (DatabaseObjectComparatorFactory.getInstance().isSameObject(object.getSchema(), new Schema(getLiquibaseCatalogName(), getLiquibaseSchemaName()), this)) {
+                if (DatabaseObjectComparatorFactory.getInstance().isSameObject(object, new Table().setName(getDatabaseChangeLogTableName()), this)) {
+                    return true;
+                }
+                if (DatabaseObjectComparatorFactory.getInstance().isSameObject(object, new Table().setName(getDatabaseChangeLogLockTableName()), this)) {
+                    return true;
+                }
+            }
+            return false;
+        } else if (object instanceof Column) {
+            return isLiquibaseObject(((Column) object).getRelation());
+        } else if (object instanceof Index) {
+            return isLiquibaseObject(((Index) object).getTable());
+        } else if (object instanceof PrimaryKey) {
+            return isLiquibaseObject(((PrimaryKey) object).getTable());
+        }
+        return false;
+    }
+
+    // ------- DATABASE TAGGING METHODS ---- //
+
+    /**
+     * Tags the database changelog with the given string.
+     */
+    public void tag(String tagString) throws DatabaseException {
+        Executor executor = ExecutorService.getInstance().getExecutor(this);
+        try {
+            int totalRows = ExecutorService.getInstance().getExecutor(this).queryForInt(new SelectFromDatabaseChangeLogStatement("COUNT(*)"));
+            if (totalRows == 0) {
+                ChangeSet emptyChangeSet = new ChangeSet(String.valueOf(new Date().getTime()), "liquibase", false, false, "liquibase-internal", null, null, quotingStrategy, null);
+                this.markChangeSetExecStatus(emptyChangeSet, ChangeSet.ExecType.EXECUTED);
+            }
+
+//            Timestamp lastExecutedDate = (Timestamp) this.getExecutor().queryForObject(createChangeToTagSQL(), Timestamp.class);
+            executor.execute(new TagDatabaseStatement(tagString));
+            this.commit();
+
+            getRanChangeSetList().get(getRanChangeSetList().size() - 1).setTag(tagString);
+        } catch (Exception e) {
+            throw new DatabaseException(e);
+        }
+    }
+
+    public boolean doesTagExist(String tag) throws DatabaseException {
+        int count = ExecutorService.getInstance().getExecutor(this).queryForInt(new SelectFromDatabaseChangeLogStatement(new SelectFromDatabaseChangeLogStatement.ByTag(tag), "COUNT(*)"));
+        return count > 0;
+    }
+
+    @Override
+    public String toString() {
+        if (getConnection() == null) {
+            return getShortName() + " Database";
+        }
+
+        return getConnection().getConnectionUserName() + " @ " + getConnection().getURL() + (getDefaultSchemaName() == null ? "" : " (Default Schema: " + getDefaultSchemaName() + ")");
+    }
+
+
+    public String getViewDefinition(CatalogAndSchema schema, String viewName) throws DatabaseException {
+        schema = correctSchema(schema);
+        String definition = (String) ExecutorService.getInstance().getExecutor(this).queryForObject(new GetViewDefinitionStatement(schema.getCatalogName(), schema.getSchemaName(), viewName), String.class);
+        if (definition == null) {
+            return null;
+        }
+        return CREATE_VIEW_AS_PATTERN.matcher(definition).replaceFirst("");
+    }
+
+    public String escapeTableName(String catalogName, String schemaName, String tableName) {
+        return escapeObjectName(catalogName, schemaName, tableName, Table.class);
+    }
+
+    public String escapeObjectName(String catalogName, String schemaName, String objectName, Class<? extends DatabaseObject> objectType) {
+//        CatalogAndSchema catalogAndSchema = this.correctSchema(catalogName, schemaName);
+//        catalogName = catalogAndSchema.getCatalogName();
+//        schemaName = catalogAndSchema.getSchemaName();
+
+        if (supportsSchemas()) {
+            catalogName = StringUtils.trimToNull(catalogName);
+            schemaName = StringUtils.trimToNull(schemaName);
+
+            if (catalogName == null) {
+                catalogName = this.getDefaultCatalogName();
+            }
+            if (schemaName == null) {
+                schemaName = this.getDefaultSchemaName();
+            }
+
+            if (!supportsCatalogInObjectName(objectType)) {
+                catalogName = null;
+            }
+            if (catalogName == null && schemaName == null) {
+                return escapeObjectName(objectName, objectType);
+            } else if (catalogName == null || !this.supportsCatalogInObjectName(objectType)) {
+                if (isDefaultSchema(catalogName, schemaName) && !getOutputDefaultSchema()) {
+                    return escapeObjectName(objectName, objectType);
+                } else {
+                    return escapeObjectName(schemaName, Schema.class) + "." + escapeObjectName(objectName, objectType);
+                }
+            } else {
+                if (isDefaultSchema(catalogName, schemaName) && !getOutputDefaultSchema() && !getOutputDefaultCatalog()) {
+                    return escapeObjectName(objectName, objectType);
+                } else if (isDefaultSchema(catalogName, schemaName) && !getOutputDefaultCatalog()) {
+                    return escapeObjectName(schemaName, Schema.class) + "." + escapeObjectName(objectName, objectType);
+                } else {
+                    return escapeObjectName(catalogName, Catalog.class) + "." + escapeObjectName(schemaName, Schema.class) + "." + escapeObjectName(objectName, objectType);
+                }
+            }
+        } else if (supportsCatalogs()) {
+            catalogName = StringUtils.trimToNull(catalogName);
+            schemaName = StringUtils.trimToNull(schemaName);
+
+            if (catalogName != null) {
+                if (getOutputDefaultCatalog()) {
+                    return escapeObjectName(catalogName, Catalog.class) + "." + escapeObjectName(objectName, objectType);
+                } else {
+                    if (isDefaultCatalog(catalogName)) {
+                        return escapeObjectName(objectName, objectType);
+                    } else {
+                        return escapeObjectName(catalogName, Catalog.class) + "." + escapeObjectName(objectName, objectType);
+                    }
+                }
+            } else {
+                if (schemaName != null) { //they actually mean catalog name
+                    if (getOutputDefaultCatalog()) {
+                        return escapeObjectName(schemaName, Catalog.class) + "." + escapeObjectName(objectName, objectType);
+                    } else {
+                        if (isDefaultCatalog(schemaName)) {
+                            return escapeObjectName(objectName, objectType);
+                        } else {
+                            return escapeObjectName(schemaName, Catalog.class) + "." + escapeObjectName(objectName, objectType);
+                        }
+                    }
+                } else {
+                    catalogName = this.getDefaultCatalogName();
+
+                    if (catalogName == null) {
+                        return escapeObjectName(objectName, objectType);
+                    } else {
+                        if (isDefaultCatalog(catalogName) && getOutputDefaultCatalog()) {
+                            return escapeObjectName(catalogName, Catalog.class) + "." + escapeObjectName(objectName, objectType);
+                        } else {
+                            return escapeObjectName(objectName, objectType);
+                        }
+                    }
+                }
+            }
+
+        } else {
+            return escapeObjectName(objectName, objectType);
+        }
+    }
+
+    public String escapeObjectName(String objectName, Class<? extends DatabaseObject> objectType) {
+        if (objectName != null) {
+            if (objectName.contains("-") || startsWithNumeric(objectName) || isReservedWord(objectName)) {
+                return quotingStartCharacter + objectName + quotingEndCharacter;
+            } else if (quotingStrategy == ObjectQuotingStrategy.QUOTE_ALL_OBJECTS) {
+                return quotingStartCharacter + objectName + quotingEndCharacter;
+            }
+        }
+        return objectName;
+    }
+
+    public String escapeIndexName(String catalogName, String schemaName, String indexName) {
+        return escapeObjectName(catalogName, schemaName, indexName, Index.class);
+    }
+
+    public String escapeSequenceName(String catalogName, String schemaName, String sequenceName) {
+        return escapeObjectName(catalogName, schemaName, sequenceName, Sequence.class);
+    }
+
+    public String escapeConstraintName(String constraintName) {
+        return escapeObjectName(constraintName, Index.class);
+    }
+
+    public String escapeColumnName(String catalogName, String schemaName, String tableName, String columnName) {
+        if (columnName.contains("(")) {
+            return columnName;
+        }
+
+        return escapeObjectName(columnName, Column.class);
+    }
+
+    public String escapeColumnNameList(String columnNames) {
+        StringBuffer sb = new StringBuffer();
+        for (String columnName : columnNames.split(",")) {
+            if (sb.length() > 0) {
+                sb.append(", ");
+            }
+            sb.append(escapeObjectName(columnName.trim(), Column.class));
+        }
+        return sb.toString();
+
+    }
+
+    public boolean supportsSchemas() {
+        return true;
+    }
+
+    public boolean supportsCatalogs() {
+        return true;
+    }
+
+    public boolean jdbcCallsCatalogsSchemas() {
+        return false;
+    }
+
+    public boolean supportsCatalogInObjectName(Class<? extends DatabaseObject> type) {
+        return false;
+    }
+
+    public String generatePrimaryKeyName(String tableName) {
+        return "PK_" + tableName.toUpperCase();
+    }
+
+    public String escapeViewName(String catalogName, String schemaName, String viewName) {
+        return escapeObjectName(catalogName, schemaName, viewName, View.class);
+    }
+
+    /**
+     * Returns the run status for the given ChangeSet
+     */
+    public ChangeSet.RunStatus getRunStatus(ChangeSet changeSet) throws DatabaseException, DatabaseHistoryException {
+        if (!hasDatabaseChangeLogTable()) {
+            return ChangeSet.RunStatus.NOT_RAN;
+        }
+
+        RanChangeSet foundRan = getRanChangeSet(changeSet);
+
+        if (foundRan == null) {
+            return ChangeSet.RunStatus.NOT_RAN;
+        } else {
+            if (foundRan.getLastCheckSum() == null) {
+                try {
+                    LogFactory.getLogger().info("Updating NULL md5sum for " + changeSet.toString());
+                    ExecutorService.getInstance().getExecutor(this).execute(new RawSqlStatement("UPDATE " + escapeTableName(getLiquibaseCatalogName(), getLiquibaseSchemaName(), getDatabaseChangeLogTableName()) + " SET MD5SUM='" + changeSet.generateCheckSum().toString() + "' WHERE ID='" + changeSet.getId() + "' AND AUTHOR='" + changeSet.getAuthor() + "' AND FILENAME='" + changeSet.getFilePath() + "'"));
+
+                    this.commit();
+                } catch (DatabaseException e) {
+                    throw new DatabaseException(e);
+                }
+
+                return ChangeSet.RunStatus.ALREADY_RAN;
+            } else {
+                if (foundRan.getLastCheckSum().equals(changeSet.generateCheckSum())) {
+                    return ChangeSet.RunStatus.ALREADY_RAN;
+                } else {
+                    if (changeSet.shouldRunOnChange()) {
+                        return ChangeSet.RunStatus.RUN_AGAIN;
+                    } else {
+                        return ChangeSet.RunStatus.INVALID_MD5SUM;
+//                        throw new DatabaseHistoryException("MD5 Check for " + changeSet.toString() + " failed");
+                    }
+                }
+            }
+        }
+    }
+
+    public RanChangeSet getRanChangeSet(ChangeSet changeSet) throws DatabaseException, DatabaseHistoryException {
+        if (!hasDatabaseChangeLogTable()) {
+            return null;
+        }
+
+        RanChangeSet foundRan = null;
+        for (RanChangeSet ranChange : getRanChangeSetList()) {
+            if (ranChange.isSameAs(changeSet)) {
+                foundRan = ranChange;
+                break;
+            }
+        }
+        return foundRan;
+    }
+
+    /**
+     * Returns the ChangeSets that have been run against the current database.
+     */
+    public List<RanChangeSet> getRanChangeSetList() throws DatabaseException {
+        if (this.ranChangeSetList != null) {
+            return this.ranChangeSetList;
+        }
+
+        String databaseChangeLogTableName = escapeTableName(getLiquibaseCatalogName(), getLiquibaseSchemaName(), getDatabaseChangeLogTableName());
+        ranChangeSetList = new ArrayList<RanChangeSet>();
+        if (hasDatabaseChangeLogTable()) {
+            LogFactory.getLogger().info("Reading from " + databaseChangeLogTableName);
+            SqlStatement select = new SelectFromDatabaseChangeLogStatement("FILENAME", "AUTHOR", "ID", "MD5SUM", "DATEEXECUTED", "ORDEREXECUTED", "TAG", "EXECTYPE", "DESCRIPTION", "COMMENTS").setOrderBy("DATEEXECUTED ASC", "ORDEREXECUTED ASC");
+            List<Map> results = ExecutorService.getInstance().getExecutor(this).queryForList(select);
+            for (Map rs : results) {
+                String fileName = rs.get("FILENAME").toString();
+                String author = rs.get("AUTHOR").toString();
+                String id = rs.get("ID").toString();
+                String md5sum = rs.get("MD5SUM") == null ? null : rs.get("MD5SUM").toString();
+                String description = rs.get("DESCRIPTION") == null ? null : rs.get("DESCRIPTION").toString();
+                String comments = rs.get("COMMENTS") == null ? null : rs.get("COMMENTS").toString();
+                Object tmpDateExecuted = rs.get("DATEEXECUTED");
+                Date dateExecuted = null;
+                if (tmpDateExecuted instanceof Date) {
+                    dateExecuted = (Date) tmpDateExecuted;
+                } else {
+                    DateFormat df = new SimpleDateFormat("yyyy-MM-dd HH:mm:ss");
+                    try {
+                        dateExecuted = df.parse((String) tmpDateExecuted);
+                    } catch (ParseException e) {
+                    }
+                }
+                String tag = rs.get("TAG") == null ? null : rs.get("TAG").toString();
+                String execType = rs.get("EXECTYPE") == null ? null : rs.get("EXECTYPE").toString();
+                try {
+                    RanChangeSet ranChangeSet = new RanChangeSet(fileName, id, author, CheckSum.parse(md5sum), dateExecuted, tag, ChangeSet.ExecType.valueOf(execType), description, comments);
+                    ranChangeSetList.add(ranChangeSet);
+                } catch (IllegalArgumentException e) {
+                    LogFactory.getLogger().severe("Unknown EXECTYPE from database: " + execType);
+                    throw e;
+                }
+            }
+        }
+        return ranChangeSetList;
+    }
+
+    public Date getRanDate(ChangeSet changeSet) throws DatabaseException, DatabaseHistoryException {
+        RanChangeSet ranChange = getRanChangeSet(changeSet);
+        if (ranChange == null) {
+            return null;
+        } else {
+            return ranChange.getDateExecuted();
+        }
+    }
+
+    /**
+     * After the change set has been ran against the database this method will update the change log table
+     * with the information.
+     */
+    public void markChangeSetExecStatus(ChangeSet changeSet, ChangeSet.ExecType execType) throws DatabaseException {
+
+
+        ExecutorService.getInstance().getExecutor(this).execute(new MarkChangeSetRanStatement(changeSet, execType));
+        commit();
+        getRanChangeSetList().add(new RanChangeSet(changeSet, execType));
+    }
+
+    public void removeRanStatus(ChangeSet changeSet) throws DatabaseException {
+
+        ExecutorService.getInstance().getExecutor(this).execute(new RemoveChangeSetRanStatusStatement(changeSet));
+        commit();
+
+        getRanChangeSetList().remove(new RanChangeSet(changeSet));
+    }
+
+    public String escapeStringForDatabase(String string) {
+        if (string == null) {
+            return null;
+        }
+        return string.replaceAll("'", "''");
+    }
+
+    public void commit() throws DatabaseException {
+        try {
+            getConnection().commit();
+        } catch (DatabaseException e) {
+            throw new DatabaseException(e);
+        }
+    }
+
+    public void rollback() throws DatabaseException {
+        try {
+            getConnection().rollback();
+        } catch (DatabaseException e) {
+            throw new DatabaseException(e);
+        }
+    }
+
+    @Override
+    public boolean equals(Object o) {
+        if (this == o) return true;
+        if (o == null || getClass() != o.getClass()) return false;
+
+        AbstractJdbcDatabase that = (AbstractJdbcDatabase) o;
+
+        if (connection == null) {
+            if (that.connection == null) {
+                return this == that;
+            } else {
+                return false;
+            }
+        } else {
+            return connection.equals(that.connection);
+        }
+    }
+
+    @Override
+    public int hashCode() {
+        return (connection != null ? connection.hashCode() : super.hashCode());
+    }
+
+    public void close() throws DatabaseException {
+        DatabaseConnection connection = getConnection();
+        if (connection != null) {
+            if (previousAutoCommit != null) {
+                try {
+                    connection.setAutoCommit(previousAutoCommit);
+                } catch (DatabaseException e) {
+                    LogFactory.getLogger().warning("Failed to restore the auto commit to " + previousAutoCommit);
+
+                    throw e;
+                }
+            }
+            connection.close();
+        }
+    }
+
+    public boolean supportsRestrictForeignKeys() {
+        return true;
+    }
+
+    public boolean isAutoCommit() throws DatabaseException {
+        try {
+            return getConnection().getAutoCommit();
+        } catch (DatabaseException e) {
+            throw new DatabaseException(e);
+        }
+    }
+
+    public void setAutoCommit(boolean b) throws DatabaseException {
+        try {
+            getConnection().setAutoCommit(b);
+        } catch (DatabaseException e) {
+            throw new DatabaseException(e);
+        }
+    }
+
+    /**
+     * Default implementation, just look for "local" IPs. If the database returns a null URL we return false since we don't know it's safe to run the update.
+     *
+     * @throws liquibase.exception.DatabaseException
+     *
+     */
+    public boolean isSafeToRunUpdate() throws DatabaseException {
+        DatabaseConnection connection = getConnection();
+        if (connection == null) {
+            return true;
+        }
+        String url = connection.getURL();
+        if (url == null) {
+            return false;
+        }
+        return (url.contains("localhost")) || (url.contains("127.0.0.1"));
+    }
+
+    public void executeStatements(Change change, DatabaseChangeLog changeLog, List<SqlVisitor> sqlVisitors) throws LiquibaseException {
+        SqlStatement[] statements = change.generateStatements(this);
+
+        execute(statements, sqlVisitors);
+    }
+
+    /*
+     * Executes the statements passed as argument to a target {@link Database}
+     *
+     * @param statements an array containing the SQL statements to be issued
+     * @param database the target {@link Database}
+     * @throws DatabaseException if there were problems issuing the statements
+     */
+    public void execute(SqlStatement[] statements, List<SqlVisitor> sqlVisitors) throws LiquibaseException {
+        for (SqlStatement statement : statements) {
+            if (statement.skipOnUnsupported() && !SqlGeneratorFactory.getInstance().supports(statement, this)) {
+                continue;
+            }
+            LogFactory.getLogger().debug("Executing Statement: " + statement.getClass().getName());
+            ExecutorService.getInstance().getExecutor(this).execute(statement, sqlVisitors);
+        }
+    }
+
+
+    public void saveStatements(Change change, List<SqlVisitor> sqlVisitors, Writer writer) throws IOException, StatementNotSupportedOnDatabaseException, LiquibaseException {
+        SqlStatement[] statements = change.generateStatements(this);
+        for (SqlStatement statement : statements) {
+            for (Sql sql : SqlGeneratorFactory.getInstance().generateSql(statement, this)) {
+                writer.append(sql.toSql()).append(sql.getEndDelimiter()).append(StreamUtil.getLineSeparator()).append(StreamUtil.getLineSeparator());
+            }
+        }
+    }
+
+    public void executeRollbackStatements(Change change, List<SqlVisitor> sqlVisitors) throws LiquibaseException, RollbackImpossibleException {
+        SqlStatement[] statements = change.generateRollbackStatements(this);
+        List<SqlVisitor> rollbackVisitors = new ArrayList<SqlVisitor>();
+        if (sqlVisitors != null) {
+            for (SqlVisitor visitor : sqlVisitors) {
+                if (visitor.isApplyToRollback()) {
+                    rollbackVisitors.add(visitor);
+                }
+            }
+        }
+        execute(statements, rollbackVisitors);
+    }
+
+    public void saveRollbackStatement(Change change, List<SqlVisitor> sqlVisitors, Writer writer) throws IOException, RollbackImpossibleException, StatementNotSupportedOnDatabaseException, LiquibaseException {
+        SqlStatement[] statements = change.generateRollbackStatements(this);
+        for (SqlStatement statement : statements) {
+            for (Sql sql : SqlGeneratorFactory.getInstance().generateSql(statement, this)) {
+                writer.append(sql.toSql()).append(sql.getEndDelimiter()).append("\n\n");
+            }
+        }
+    }
+
+    public int getNextChangeSetSequenceValue() throws LiquibaseException {
+        if (lastChangeSetSequenceValue == null) {
+            if (getConnection() == null) {
+                lastChangeSetSequenceValue = 0;
+            } else {
+                lastChangeSetSequenceValue = ExecutorService.getInstance().getExecutor(this).queryForInt(new GetNextChangeSetSequenceValueStatement());
+            }
+        }
+
+        return ++lastChangeSetSequenceValue;
+    }
+
+    public List<DatabaseFunction> getDateFunctions() {
+        return dateFunctions;
+    }
+
+    public boolean isFunction(String string) {
+        if (string.endsWith("()")) {
+            return true;
+        }
+        for (DatabaseFunction function : getDateFunctions()) {
+            if (function.toString().equalsIgnoreCase(string)) {
+                return true;
+            }
+        }
+        return false;
+    }
+
+    public void resetInternalState() {
+        this.ranChangeSetList = null;
+        this.hasDatabaseChangeLogLockTable = false;
+    }
+
+    public boolean supportsForeignKeyDisable() {
+        return false;
+    }
+
+    public boolean disableForeignKeyChecks() throws DatabaseException {
+        throw new DatabaseException("ForeignKeyChecks Management not supported");
+    }
+
+    public void enableForeignKeyChecks() throws DatabaseException {
+        throw new DatabaseException("ForeignKeyChecks Management not supported");
+    }
+
+    public boolean createsIndexesForForeignKeys() {
+        return false;
+    }
+
+    public int getDataTypeMaxParameters(String dataTypeName) {
+        return 2;
+    }
+
+    public CatalogAndSchema getSchemaFromJdbcInfo(String rawCatalogName, String rawSchemaName) {
+        return this.correctSchema(new CatalogAndSchema(rawCatalogName, rawSchemaName));
+    }
+
+    public String getJdbcCatalogName(CatalogAndSchema schema) {
+        return schema.getCatalogName();
+    }
+
+    public String getJdbcSchemaName(CatalogAndSchema schema) {
+        return schema.getSchemaName();
+    }
+
+    public final String getJdbcCatalogName(Schema schema) {
+        if (schema == null) {
+            return getJdbcCatalogName(getDefaultSchema());
+        } else {
+            return getJdbcCatalogName(new CatalogAndSchema(schema.getCatalogName(), schema.getName()));
+        }
+    }
+
+    public final String getJdbcSchemaName(Schema schema) {
+        if (schema == null) {
+            return getJdbcSchemaName(getDefaultSchema());
+        } else {
+            return getJdbcSchemaName(new CatalogAndSchema(schema.getCatalogName(), schema.getName()));
+        }
+    }
+
+    public boolean dataTypeIsNotModifiable(final String typeName) {
+        return unmodifiableDataTypes.contains(typeName.toLowerCase());
+    }
+
+    public void setObjectQuotingStrategy(ObjectQuotingStrategy quotingStrategy) {
+        this.quotingStrategy = quotingStrategy;
+    }
+
+    public ObjectQuotingStrategy getObjectQuotingStrategy() {
+        return this.quotingStrategy;
+    }
+
+    public String generateDatabaseFunctionValue(final DatabaseFunction databaseFunction) {
+        if (databaseFunction.getValue() == null) {
+            return null;
+        }
+        if (isCurrentTimeFunction(databaseFunction.getValue().toLowerCase())) {
+            return getCurrentDateTimeFunction();
+        } else if (databaseFunction instanceof SequenceNextValueFunction) {
+            if (sequenceNextValueFunction == null) {
+                throw new RuntimeException(String.format("next value function for a sequence is not configured for database %s",
+                        getDefaultDatabaseProductName()));
+            }
+            return String.format(sequenceNextValueFunction, escapeObjectName(databaseFunction.getValue(), Sequence.class));
+        } else if (databaseFunction instanceof SequenceCurrentValueFunction) {
+            if (sequenceCurrentValueFunction == null) {
+                throw new RuntimeException(String.format("current value function for a sequence is not configured for database %s",
+                        getDefaultDatabaseProductName()));
+            }
+            return String.format(sequenceCurrentValueFunction, escapeObjectName(databaseFunction.getValue(), Sequence.class));
+        } else {
+            return databaseFunction.getValue();
+        }
+    }
+
+    private boolean isCurrentTimeFunction(String functionValue) {
+        return functionValue.startsWith("current_timestamp")
+                || functionValue.startsWith("current_datetime")
+                || getCurrentDateTimeFunction().equalsIgnoreCase(functionValue);
+    }
+
+    public String getCurrentDateTimeFunction() {
+        return currentDateTimeFunction;
+    }
+    
+ 	public void setOutputDefaultSchema(boolean outputDefaultSchema) {
+		this.outputDefaultSchema = outputDefaultSchema;
+ 		
+ 	}
+
+    public boolean isDefaultSchema(String catalog, String schema) {
+        if (!supportsSchemas()) {
+            return true;
+        }
+
+        if (!isDefaultCatalog(catalog)) {
+            return false;
+        }
+        return schema == null || schema.equalsIgnoreCase(getDefaultSchemaName());
+    }
+
+    public boolean isDefaultCatalog(String catalog) {
+        if (!supportsCatalogs()) {
+            return true;
+        }
+
+        return catalog == null || catalog.equalsIgnoreCase(getDefaultCatalogName());
+
+    }
+
+ 	public boolean getOutputDefaultSchema() {
+ 		return outputDefaultSchema;
+ 	}
+
+    public boolean getOutputDefaultCatalog() {
+        return outputDefaultCatalog;
+    }
+
+    public void setOutputDefaultCatalog(boolean outputDefaultCatalog) {
+        this.outputDefaultCatalog = outputDefaultCatalog;
+    }
+}