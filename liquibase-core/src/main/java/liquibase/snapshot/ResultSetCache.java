--- conflicted
+++ resolved
@@ -229,29 +229,6 @@
             List<CachedRow> returnList = new ArrayList<CachedRow>();
             try {
                 result = (List<Map>) new RowMapperResultSetExtractor(new ColumnMapRowMapper() {
-<<<<<<< HEAD
-                  @Override
-                  protected Object getColumnValue(ResultSet rs, int index) throws SQLException {
-                    Object value = super.getColumnValue(rs, index);
-                    if (value != null && value instanceof String) {
-
-                      // Don't trim for informix database,
-                      // We need to discern the space in front of an index name,
-                      // to know if it was auto-generated or not
-                      
-                      if(informixIndexTrimHint == false) {
-                        value = ((String) value).trim(); // Trim the value normally
-                      } else {
-                        boolean startsWithSpace = false;
-//TODO: move with action                        if(database instanceof InformixDatabase && ((String)value).matches("^ .*$")) {
-//                          startsWithSpace = true; // Set the flag if the value started with a space
-//                        }
-                        value = ((String) value).trim(); // Trim the value normally
-                        if(startsWithSpace == true) {
-                          value = " "+value; // Put the space back at the beginning if the flag was set
-                        }
-                      }
-=======
                     @Override
                     protected Object getColumnValue(ResultSet rs, int index) throws SQLException {
                         Object value = super.getColumnValue(rs, index);
@@ -273,7 +250,6 @@
                                     value = " " + value; // Put the space back at the beginning if the flag was set
                                 }
                             }
->>>>>>> 71024033
 
                         }
                         return value;
