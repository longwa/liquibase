--- conflicted
+++ resolved
@@ -39,14 +39,8 @@
                 return cache.get(wantedKey);
             }
 
-<<<<<<< HEAD
             if (didBulkQuery.containsKey(schemaKey) && didBulkQuery.get(schemaKey)) {
                 return new ArrayList<>();
-=======
-            //Return empty array if we already queried for the schema and got no data
-            if ((didBulkQuery.containsKey(schemaKey) && didBulkQuery.get(schemaKey)) || (resultSetExtractor.bulkContainsSchema(schemaKey) && didBulkQuery.size() > 0)) {
-                return new ArrayList<CachedRow>();
->>>>>>> fd1c7e1f
             }
 
             List<CachedRow> results;
