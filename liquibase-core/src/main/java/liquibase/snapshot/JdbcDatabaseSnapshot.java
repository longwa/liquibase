--- conflicted
+++ resolved
@@ -229,17 +229,10 @@
                                     "CASE I.UNIQUENESS WHEN 'UNIQUE' THEN 0 ELSE 1 END AS NON_UNIQUE, " +
                                     "CASE c.DESCEND WHEN 'Y' THEN 'D' WHEN 'N' THEN 'A' END AS ASC_OR_DESC " +
                                 "FROM ALL_IND_COLUMNS c " +
-<<<<<<< HEAD
                                 "JOIN ALL_INDEXES i ON (i.index_name = c.index_name and i.table_owner = c.table_owner)" +
+                                "LEFT JOIN "+(((OracleDatabase) database).canAccessDbaRecycleBin()?"dba_recyclebin":"user_recyclebin")+" d ON d.object_name=c.table_name " +
                                 "LEFT JOIN all_ind_expressions e ON e.column_position = c.column_position AND e.index_name = c.index_name " +
-                                "LEFT JOIN dba_recyclebin d ON d.object_name=c.table_name " +
                                 "WHERE c.TABLE_OWNER = '" + database.correctObjectName(catalogAndSchema.getCatalogName(), Schema.class) + "' " +
-=======
-                                "JOIN ALL_INDEXES i on i.index_name = c.index_name " +
-                                "LEFT JOIN "+(((OracleDatabase) database).canAccessDbaRecycleBin()?"dba_recyclebin":"user_recyclebin")+" d ON d.object_name=c.table_name " +
-                                "LEFT JOIN all_ind_expressions e on (e.column_position = c.column_position AND e.index_name = c.index_name) " +
-                                "WHERE c.TABLE_OWNER='" + database.correctObjectName(catalogAndSchema.getCatalogName(), Schema.class) + "' " +
->>>>>>> 2ec280f8
                                 "AND d.object_name IS NULL "+
                                 "AND i.OWNER = c.TABLE_OWNER";
 
