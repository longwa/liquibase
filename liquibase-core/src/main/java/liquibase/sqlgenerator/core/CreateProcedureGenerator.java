--- conflicted
+++ resolved
@@ -105,18 +105,6 @@
             return procedureText;
         }
 
-<<<<<<< HEAD
-        String fixedText = procedureText;
-        while (!fixedText.isEmpty()) {
-            String lastChar = fixedText.substring(fixedText.length() - 1);
-            if (" ".equals(lastChar) || "\n".equals(lastChar) || "\r".equals(lastChar) || "\t".equals(lastChar)) {
-                fixedText = fixedText.substring(0, fixedText.length() - 1);
-            } else {
-                break;
-            }
-        }
-=======
->>>>>>> fd1c7e1f
         endDelimiter = endDelimiter.replace("\\r", "\r").replace("\\n", "\n");
         // DVONE-5036
         String endCommentsTrimmedText = StringUtils.stripSqlCommentsAndWhitespacesFromTheEnd(procedureText);
