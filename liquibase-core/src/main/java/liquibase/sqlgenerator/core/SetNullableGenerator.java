package liquibase.sqlgenerator.core;

import liquibase.database.Database;
import liquibase.database.core.*;
import liquibase.datatype.DataTypeFactory;
import liquibase.exception.DatabaseException;
import liquibase.exception.ValidationErrors;
import liquibase.sql.Sql;
import liquibase.sql.UnparsedSql;
import liquibase.sqlgenerator.SqlGeneratorChain;
import liquibase.sqlgenerator.SqlGeneratorFactory;
import liquibase.statement.core.ReorganizeTableStatement;
import liquibase.statement.core.SetNullableStatement;
import liquibase.structure.core.Column;
import liquibase.structure.core.Table;

import java.util.ArrayList;
import java.util.Arrays;
import java.util.List;

public class SetNullableGenerator extends AbstractSqlGenerator<SetNullableStatement> {

    @Override
    public boolean supports(SetNullableStatement statement, Database database) {
        return !((database instanceof FirebirdDatabase) || (database instanceof SQLiteDatabase));
    }

    @Override
    public ValidationErrors validate(SetNullableStatement setNullableStatement, Database database, SqlGeneratorChain sqlGeneratorChain) {
        ValidationErrors validationErrors = new ValidationErrors();

        validationErrors.checkRequiredField("tableName", setNullableStatement.getTableName());
        validationErrors.checkRequiredField("columnName", setNullableStatement.getColumnName());

        if ((database instanceof MSSQLDatabase) || (database instanceof MySQLDatabase) || (database instanceof
            InformixDatabase) || (database instanceof H2Database)) {
            validationErrors.checkRequiredField("columnDataType", setNullableStatement.getColumnDataType());
        }

        try {
<<<<<<< HEAD
            if ((database instanceof DB2Database) && ((database.getDatabaseMajorVersion() > 0) && (database
                .getDatabaseMajorVersion() < 9))) {
                validationErrors.addError("DB2 versions less than 9 do not support modifying null constraints");
=======
            if (database instanceof Db2zDatabase || (database instanceof DB2Database) && (database.getDatabaseMajorVersion() > 0 && database.getDatabaseMajorVersion() < 9)) {
                validationErrors.addError("DB2 versions less than 9 or z/OS do not support modifying null constraints");
>>>>>>> fd1c7e1f
            }
        } catch (DatabaseException ignore) {
            //cannot check
        }
        return validationErrors;
    }

    @Override
    public Sql[] generateSql(SetNullableStatement statement, Database database, SqlGeneratorChain sqlGeneratorChain) {
        String sql;

        String nullableString;
        if (statement.isNullable()) {
            nullableString = " NULL";
        } else {
            nullableString = " NOT NULL";
        }

        if ((database instanceof OracleDatabase) && (statement.getConstraintName() != null)) {
            sql = "ALTER TABLE " + database.escapeTableName(statement.getCatalogName(), statement.getSchemaName(), statement.getTableName()) + " MODIFY " + database.escapeColumnName(statement.getCatalogName(), statement.getSchemaName(), statement.getTableName(), statement.getColumnName()) + " CONSTRAINT " + statement.getConstraintName() + nullableString;
        } else if ((database instanceof OracleDatabase) || (database instanceof SybaseDatabase) || (database
            instanceof SybaseASADatabase)) {
            sql = "ALTER TABLE " + database.escapeTableName(statement.getCatalogName(), statement.getSchemaName(), statement.getTableName()) + " MODIFY " + database.escapeColumnName(statement.getCatalogName(), statement.getSchemaName(), statement.getTableName(), statement.getColumnName()) + nullableString;
        } else if (database instanceof MSSQLDatabase) {
            sql = "ALTER TABLE " + database.escapeTableName(statement.getCatalogName(), statement.getSchemaName(), statement.getTableName()) + " ALTER COLUMN " + database.escapeColumnName(statement.getCatalogName(), statement.getSchemaName(), statement.getTableName(), statement.getColumnName()) + " " + DataTypeFactory.getInstance().fromDescription(statement.getColumnDataType(), database).toDatabaseDataType(database) + nullableString;
        } else if (database instanceof MySQLDatabase) {
            sql = "ALTER TABLE " + database.escapeTableName(statement.getCatalogName(), statement.getSchemaName(), statement.getTableName()) + " MODIFY " + database.escapeColumnName(statement.getCatalogName(), statement.getSchemaName(), statement.getTableName(), statement.getColumnName()) + " " + DataTypeFactory.getInstance().fromDescription(statement.getColumnDataType(), database).toDatabaseDataType(database) + nullableString;
        } else if (database instanceof DerbyDatabase) {
            sql = "ALTER TABLE " + database.escapeTableName(statement.getCatalogName(), statement.getSchemaName(), statement.getTableName()) + " ALTER COLUMN  " + database.escapeColumnName(statement.getCatalogName(), statement.getSchemaName(), statement.getTableName(), statement.getColumnName()) + nullableString;
        } else if ((database instanceof HsqlDatabase) || (database instanceof H2Database)) {
            sql = "ALTER TABLE " + database.escapeTableName(statement.getCatalogName(), statement.getSchemaName(), statement.getTableName()) + " ALTER COLUMN " + database.escapeColumnName(statement.getCatalogName(), statement.getSchemaName(), statement.getTableName(), statement.getColumnName()) + " SET"+nullableString;
        } else if (database instanceof InformixDatabase) {
            // Informix simply omits the null for nullables
            if (statement.isNullable()) {
                nullableString = "";
            }
            sql = "ALTER TABLE " + database.escapeTableName(statement.getCatalogName(), statement.getSchemaName(), statement.getTableName()) + " MODIFY (" + database.escapeColumnName(statement.getCatalogName(), statement.getSchemaName(), statement.getTableName(), statement.getColumnName()) + " " + DataTypeFactory.getInstance().fromDescription(statement.getColumnDataType(), database).toDatabaseDataType(database) + nullableString + ")";
        } else {
            sql = "ALTER TABLE " + database.escapeTableName(statement.getCatalogName(), statement.getSchemaName(), statement.getTableName()) + " ALTER COLUMN  " + database.escapeColumnName(statement.getCatalogName(), statement.getSchemaName(), statement.getTableName(), statement.getColumnName()) + (statement.isNullable() ? " DROP NOT NULL" : " SET NOT NULL");
        }

        List<Sql> returnList = new ArrayList<>();
        returnList.add(new UnparsedSql(sql, getAffectedColumn(statement)));

        if (database instanceof DB2Database) {
            Sql[] a = SqlGeneratorFactory.getInstance().generateSql(new ReorganizeTableStatement(statement.getCatalogName(), statement.getSchemaName(), statement.getTableName()), database);
            if (a != null) {
                returnList.addAll(Arrays.asList(a));
            }
        }

        return returnList.toArray(new Sql[returnList.size()]);
    }

    protected Column getAffectedColumn(SetNullableStatement statement) {
        return new Column().setName(statement.getColumnName()).setRelation(new Table().setName(statement.getTableName()).setSchema(statement.getCatalogName(), statement.getSchemaName()));
    }
}<|MERGE_RESOLUTION|>--- conflicted
+++ resolved
@@ -38,14 +38,8 @@
         }
 
         try {
-<<<<<<< HEAD
-            if ((database instanceof DB2Database) && ((database.getDatabaseMajorVersion() > 0) && (database
-                .getDatabaseMajorVersion() < 9))) {
-                validationErrors.addError("DB2 versions less than 9 do not support modifying null constraints");
-=======
             if (database instanceof Db2zDatabase || (database instanceof DB2Database) && (database.getDatabaseMajorVersion() > 0 && database.getDatabaseMajorVersion() < 9)) {
                 validationErrors.addError("DB2 versions less than 9 or z/OS do not support modifying null constraints");
->>>>>>> fd1c7e1f
             }
         } catch (DatabaseException ignore) {
             //cannot check
