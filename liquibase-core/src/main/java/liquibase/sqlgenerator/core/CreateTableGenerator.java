--- conflicted
+++ resolved
@@ -1,266 +1,261 @@
-package liquibase.sqlgenerator.core;
-
-import liquibase.database.Database;
-import liquibase.database.core.*;
-import liquibase.datatype.DatabaseDataType;
-import liquibase.exception.ValidationErrors;
-import liquibase.informix.sqlgenerator.core.InformixCreateTableGenerator;
-import liquibase.logging.LogFactory;
-import liquibase.sql.Sql;
-import liquibase.sql.UnparsedSql;
-import liquibase.sqlgenerator.SqlGeneratorChain;
-import liquibase.statement.AutoIncrementConstraint;
-import liquibase.statement.ForeignKeyConstraint;
-import liquibase.statement.UniqueConstraint;
-import liquibase.statement.core.CreateTableStatement;
-import liquibase.structure.core.Schema;
-import liquibase.util.StringUtils;
-
-import java.util.Iterator;
-import java.util.LinkedList;
-import java.util.List;
-
-public class CreateTableGenerator extends AbstractSqlGenerator<CreateTableStatement> {
-
-    public ValidationErrors validate(CreateTableStatement createTableStatement, Database database, SqlGeneratorChain sqlGeneratorChain) {
-        ValidationErrors validationErrors = new ValidationErrors();
-        validationErrors.checkRequiredField("tableName", createTableStatement.getTableName());
-        validationErrors.checkRequiredField("columns", createTableStatement.getColumns());
-        return validationErrors;
-    }
-
-    public Sql[] generateSql(CreateTableStatement statement, Database database, SqlGeneratorChain sqlGeneratorChain) {
-    	
-    	if (database instanceof InformixDatabase) {
-    		AbstractSqlGenerator<CreateTableStatement> gen = new InformixCreateTableGenerator();
-    		return gen.generateSql(statement, database, sqlGeneratorChain);
-    	}
-    	
-    	
-        StringBuffer buffer = new StringBuffer();
-        buffer.append("CREATE TABLE ").append(database.escapeTableName(statement.getCatalogName(), statement.getSchemaName(), statement.getTableName())).append(" ");
-        buffer.append("(");
-        
-        boolean isSinglePrimaryKeyColumn = statement.getPrimaryKeyConstraint() != null
-            && statement.getPrimaryKeyConstraint().getColumns().size() == 1;
-        
-        boolean isPrimaryKeyAutoIncrement = false;
-        
-        Iterator<String> columnIterator = statement.getColumns().iterator();
-        List<String> primaryKeyColumns = new LinkedList<String>();
-        while (columnIterator.hasNext()) {
-            String column = columnIterator.next();
-            DatabaseDataType columnType = statement.getColumnTypes().get(column).toDatabaseDataType(database);
-            buffer.append(database.escapeColumnName(statement.getCatalogName(), statement.getSchemaName(), statement.getTableName(), column));
-
-            buffer.append(" ").append(columnType);
-
-            AutoIncrementConstraint autoIncrementConstraint = null;
-            
-            for (AutoIncrementConstraint currentAutoIncrementConstraint : statement.getAutoIncrementConstraints()) {
-                if (column.equals(currentAutoIncrementConstraint.getColumnName())) {
-                    autoIncrementConstraint = currentAutoIncrementConstraint;
-                    break;
-                }
-            }
-
-            boolean isAutoIncrementColumn = autoIncrementConstraint != null;            
-            boolean isPrimaryKeyColumn = statement.getPrimaryKeyConstraint() != null
-                    && statement.getPrimaryKeyConstraint().getColumns().contains(column);
-            isPrimaryKeyAutoIncrement = isPrimaryKeyAutoIncrement
-                    || isPrimaryKeyColumn && isAutoIncrementColumn;
-            
-            if (isPrimaryKeyColumn) {
-            	primaryKeyColumns.add(column);
-            }
-            
-            if ((database instanceof SQLiteDatabase) &&
-                    isSinglePrimaryKeyColumn &&
-                    isPrimaryKeyColumn &&
-                    isAutoIncrementColumn) {
-                String pkName = StringUtils.trimToNull(statement.getPrimaryKeyConstraint().getConstraintName());
-                if (pkName == null) {
-                    pkName = database.generatePrimaryKeyName(statement.getTableName());
-                }
-                if (pkName != null) {
-                    buffer.append(" CONSTRAINT ");
-                    buffer.append(database.escapeConstraintName(pkName));
-                }
-                buffer.append(" PRIMARY KEY AUTOINCREMENT");
-            }
-
-            // for the serial data type in postgres, there should be no default value
-            if (!columnType.isSerialDataType() && statement.getDefaultValue(column) != null) {
-                Object defaultValue = statement.getDefaultValue(column);
-                if (database instanceof MSSQLDatabase) {
-                    buffer.append(" CONSTRAINT ").append(((MSSQLDatabase) database).generateDefaultConstraintName(statement.getTableName(), column));
-                }
-                buffer.append(" DEFAULT ");
-                buffer.append(statement.getColumnTypes().get(column).objectToSql(defaultValue, database));
-            }
-
-            if (isAutoIncrementColumn) {
-                // TODO: check if database supports auto increment on non primary key column
-                if (database.supportsAutoIncrement()) {
-                    String autoIncrementClause = database.getAutoIncrementClause(autoIncrementConstraint.getStartWith(), autoIncrementConstraint.getIncrementBy());
-                
-                    if (!"".equals(autoIncrementClause)) {
-                        buffer.append(" ").append(autoIncrementClause);
-                    }
-                } else {
-                    LogFactory.getLogger().warning(database.getShortName()+" does not support autoincrement columns as request for "+(database.escapeTableName(statement.getCatalogName(), statement.getSchemaName(), statement.getTableName())));
-                }
-            }
-
-            if (statement.getNotNullColumns().contains(column)) {
-                buffer.append(" NOT NULL");
-            } else {
-                if (database instanceof SybaseDatabase || database instanceof SybaseASADatabase || database instanceof MySQLDatabase) {
-                    if (database instanceof MySQLDatabase && statement.getColumnTypes().get(column).getName().equalsIgnoreCase("timestamp")) {
-                        //don't append null
-                    } else {
-                        buffer.append(" NULL");
-                    }
-
-                }
-            }
-
-            if (database instanceof InformixDatabase && isSinglePrimaryKeyColumn && isPrimaryKeyColumn) {
-                //buffer.append(" PRIMARY KEY");
-            }
-
-            if (columnIterator.hasNext()) {
-                buffer.append(", ");
-            }
-        }
-
-        buffer.append(",");
-
-        // TODO informixdb
-        if (!( (database instanceof SQLiteDatabase) &&
-                isSinglePrimaryKeyColumn &&
-                isPrimaryKeyAutoIncrement) &&
-
-                !((database instanceof InformixDatabase) &&
-                isSinglePrimaryKeyColumn
-                )) {
-            // ...skip this code block for sqlite if a single column primary key
-            // with an autoincrement constraint exists.
-            // This constraint is added after the column type.
-
-            if (statement.getPrimaryKeyConstraint() != null && statement.getPrimaryKeyConstraint().getColumns().size() > 0) {
-                if (!(database instanceof InformixDatabase)) {
-                    String pkName = StringUtils.trimToNull(statement.getPrimaryKeyConstraint().getConstraintName());
-                    if (pkName == null) {
-                        // TODO ORA-00972: identifier is too long
-                        // If tableName lenght is more then 28 symbols
-                        // then generated pkName will be incorrect
-                        pkName = database.generatePrimaryKeyName(statement.getTableName());
-                    }
-                    if (pkName != null) {
-                        buffer.append(" CONSTRAINT ");
-                        buffer.append(database.escapeConstraintName(pkName));
-                    }
-                }
-                buffer.append(" PRIMARY KEY (");
-                buffer.append(database.escapeColumnNameList(StringUtils.join(statement.getPrimaryKeyConstraint().getColumns(), ", ")));
-                buffer.append(")");
-                // Setting up table space for PK's index if it exist
-                if (database instanceof OracleDatabase &&
-                    statement.getPrimaryKeyConstraint().getTablespace() != null) {
-                    buffer.append(" USING INDEX TABLESPACE ");
-                    buffer.append(statement.getPrimaryKeyConstraint().getTablespace());
-                }
-                buffer.append(",");
-            }
-        }
-
-        for (ForeignKeyConstraint fkConstraint : statement.getForeignKeyConstraints()) {
-            if (!(database instanceof InformixDatabase)) {
-                buffer.append(" CONSTRAINT ");
-                buffer.append(database.escapeConstraintName(fkConstraint.getForeignKeyName()));
-            }
-            String referencesString = fkConstraint.getReferences();
-<<<<<<< HEAD
-            if (!referencesString.contains(".") && database.getDefaultSchemaName() != null) {
-                referencesString = database.escapeObjectName(database.getDefaultSchemaName(), Schema.class)+"."+referencesString;
-=======
-            if (!referencesString.contains(".") && database.getLiquibaseSchemaName() != null) {
-                referencesString = database.getDefaultSchemaName()+"."+referencesString;
->>>>>>> 3ec31c7d
-            }
-            buffer.append(" FOREIGN KEY (")
-                    .append(database.escapeColumnName(statement.getCatalogName(), statement.getSchemaName(), statement.getTableName(), fkConstraint.getColumn()))
-                    .append(") REFERENCES ")
-                    .append(referencesString);
-
-            if (fkConstraint.isDeleteCascade()) {
-                buffer.append(" ON DELETE CASCADE");
-            }
-
-            if ((database instanceof InformixDatabase)) {
-                buffer.append(" CONSTRAINT ");
-                buffer.append(database.escapeConstraintName(fkConstraint.getForeignKeyName()));
-            }
-
-            if (fkConstraint.isInitiallyDeferred()) {
-                buffer.append(" INITIALLY DEFERRED");
-            }
-            if (fkConstraint.isDeferrable()) {
-                buffer.append(" DEFERRABLE");
-            }
-            buffer.append(",");
-        }
-
-        for (UniqueConstraint uniqueConstraint : statement.getUniqueConstraints()) {
-            if (uniqueConstraint.getConstraintName() != null && !constraintNameAfterUnique(database)) {
-                buffer.append(" CONSTRAINT ");
-                buffer.append(database.escapeConstraintName(uniqueConstraint.getConstraintName()));
-            }
-            buffer.append(" UNIQUE (");
-            buffer.append(database.escapeColumnNameList(StringUtils.join(uniqueConstraint.getColumns(), ", ")));
-            buffer.append(")");
-            if (uniqueConstraint.getConstraintName() != null && constraintNameAfterUnique(database)) {
-                buffer.append(" CONSTRAINT ");
-                buffer.append(database.escapeConstraintName(uniqueConstraint.getConstraintName()));
-            }
-            buffer.append(",");
-        }
-
-//        if (constraints != null && constraints.getCheck() != null) {
-//            buffer.append(constraints.getCheck()).append(" ");
-//        }
-//    }
-
-        String sql = buffer.toString().replaceFirst(",\\s*$", "") + ")";
-
-//        if (StringUtils.trimToNull(tablespace) != null && database.supportsTablespaces()) {
-//            if (database instanceof MSSQLDatabase) {
-//                buffer.append(" ON ").append(tablespace);
-//            } else if (database instanceof DB2Database) {
-//                buffer.append(" IN ").append(tablespace);
-//            } else {
-//                buffer.append(" TABLESPACE ").append(tablespace);
-//            }
-//        }
-
-        if (statement.getTablespace() != null && database.supportsTablespaces()) {
-            if (database instanceof MSSQLDatabase || database instanceof SybaseASADatabase) {
-                sql += " ON " + statement.getTablespace();
-            } else if (database instanceof DB2Database || database instanceof InformixDatabase) {
-                sql += " IN " + statement.getTablespace();
-            } else {
-                sql += " TABLESPACE " + statement.getTablespace();
-            }
-        }
-
-        return new Sql[] {
-                new UnparsedSql(sql)
-        };
-    }
-
-    private boolean constraintNameAfterUnique(Database database) {
-        return database instanceof InformixDatabase;
-    }
-
-}
+package liquibase.sqlgenerator.core;
+
+import liquibase.database.Database;
+import liquibase.database.core.*;
+import liquibase.datatype.DatabaseDataType;
+import liquibase.exception.ValidationErrors;
+import liquibase.informix.sqlgenerator.core.InformixCreateTableGenerator;
+import liquibase.logging.LogFactory;
+import liquibase.sql.Sql;
+import liquibase.sql.UnparsedSql;
+import liquibase.sqlgenerator.SqlGeneratorChain;
+import liquibase.statement.AutoIncrementConstraint;
+import liquibase.statement.ForeignKeyConstraint;
+import liquibase.statement.UniqueConstraint;
+import liquibase.statement.core.CreateTableStatement;
+import liquibase.structure.core.Schema;
+import liquibase.util.StringUtils;
+
+import java.util.Iterator;
+import java.util.LinkedList;
+import java.util.List;
+
+public class CreateTableGenerator extends AbstractSqlGenerator<CreateTableStatement> {
+
+    public ValidationErrors validate(CreateTableStatement createTableStatement, Database database, SqlGeneratorChain sqlGeneratorChain) {
+        ValidationErrors validationErrors = new ValidationErrors();
+        validationErrors.checkRequiredField("tableName", createTableStatement.getTableName());
+        validationErrors.checkRequiredField("columns", createTableStatement.getColumns());
+        return validationErrors;
+    }
+
+    public Sql[] generateSql(CreateTableStatement statement, Database database, SqlGeneratorChain sqlGeneratorChain) {
+    	
+    	if (database instanceof InformixDatabase) {
+    		AbstractSqlGenerator<CreateTableStatement> gen = new InformixCreateTableGenerator();
+    		return gen.generateSql(statement, database, sqlGeneratorChain);
+    	}
+    	
+    	
+        StringBuffer buffer = new StringBuffer();
+        buffer.append("CREATE TABLE ").append(database.escapeTableName(statement.getCatalogName(), statement.getSchemaName(), statement.getTableName())).append(" ");
+        buffer.append("(");
+        
+        boolean isSinglePrimaryKeyColumn = statement.getPrimaryKeyConstraint() != null
+            && statement.getPrimaryKeyConstraint().getColumns().size() == 1;
+        
+        boolean isPrimaryKeyAutoIncrement = false;
+        
+        Iterator<String> columnIterator = statement.getColumns().iterator();
+        List<String> primaryKeyColumns = new LinkedList<String>();
+        while (columnIterator.hasNext()) {
+            String column = columnIterator.next();
+            DatabaseDataType columnType = statement.getColumnTypes().get(column).toDatabaseDataType(database);
+            buffer.append(database.escapeColumnName(statement.getCatalogName(), statement.getSchemaName(), statement.getTableName(), column));
+
+            buffer.append(" ").append(columnType);
+
+            AutoIncrementConstraint autoIncrementConstraint = null;
+            
+            for (AutoIncrementConstraint currentAutoIncrementConstraint : statement.getAutoIncrementConstraints()) {
+                if (column.equals(currentAutoIncrementConstraint.getColumnName())) {
+                    autoIncrementConstraint = currentAutoIncrementConstraint;
+                    break;
+                }
+            }
+
+            boolean isAutoIncrementColumn = autoIncrementConstraint != null;            
+            boolean isPrimaryKeyColumn = statement.getPrimaryKeyConstraint() != null
+                    && statement.getPrimaryKeyConstraint().getColumns().contains(column);
+            isPrimaryKeyAutoIncrement = isPrimaryKeyAutoIncrement
+                    || isPrimaryKeyColumn && isAutoIncrementColumn;
+            
+            if (isPrimaryKeyColumn) {
+            	primaryKeyColumns.add(column);
+            }
+            
+            if ((database instanceof SQLiteDatabase) &&
+                    isSinglePrimaryKeyColumn &&
+                    isPrimaryKeyColumn &&
+                    isAutoIncrementColumn) {
+                String pkName = StringUtils.trimToNull(statement.getPrimaryKeyConstraint().getConstraintName());
+                if (pkName == null) {
+                    pkName = database.generatePrimaryKeyName(statement.getTableName());
+                }
+                if (pkName != null) {
+                    buffer.append(" CONSTRAINT ");
+                    buffer.append(database.escapeConstraintName(pkName));
+                }
+                buffer.append(" PRIMARY KEY AUTOINCREMENT");
+            }
+
+            // for the serial data type in postgres, there should be no default value
+            if (!columnType.isSerialDataType() && statement.getDefaultValue(column) != null) {
+                Object defaultValue = statement.getDefaultValue(column);
+                if (database instanceof MSSQLDatabase) {
+                    buffer.append(" CONSTRAINT ").append(((MSSQLDatabase) database).generateDefaultConstraintName(statement.getTableName(), column));
+                }
+                buffer.append(" DEFAULT ");
+                buffer.append(statement.getColumnTypes().get(column).objectToSql(defaultValue, database));
+            }
+
+            if (isAutoIncrementColumn) {
+                // TODO: check if database supports auto increment on non primary key column
+                if (database.supportsAutoIncrement()) {
+                    String autoIncrementClause = database.getAutoIncrementClause(autoIncrementConstraint.getStartWith(), autoIncrementConstraint.getIncrementBy());
+                
+                    if (!"".equals(autoIncrementClause)) {
+                        buffer.append(" ").append(autoIncrementClause);
+                    }
+                } else {
+                    LogFactory.getLogger().warning(database.getShortName()+" does not support autoincrement columns as request for "+(database.escapeTableName(statement.getCatalogName(), statement.getSchemaName(), statement.getTableName())));
+                }
+            }
+
+            if (statement.getNotNullColumns().contains(column)) {
+                buffer.append(" NOT NULL");
+            } else {
+                if (database instanceof SybaseDatabase || database instanceof SybaseASADatabase || database instanceof MySQLDatabase) {
+                    if (database instanceof MySQLDatabase && statement.getColumnTypes().get(column).getName().equalsIgnoreCase("timestamp")) {
+                        //don't append null
+                    } else {
+                        buffer.append(" NULL");
+                    }
+
+                }
+            }
+
+            if (database instanceof InformixDatabase && isSinglePrimaryKeyColumn && isPrimaryKeyColumn) {
+                //buffer.append(" PRIMARY KEY");
+            }
+
+            if (columnIterator.hasNext()) {
+                buffer.append(", ");
+            }
+        }
+
+        buffer.append(",");
+
+        // TODO informixdb
+        if (!( (database instanceof SQLiteDatabase) &&
+                isSinglePrimaryKeyColumn &&
+                isPrimaryKeyAutoIncrement) &&
+
+                !((database instanceof InformixDatabase) &&
+                isSinglePrimaryKeyColumn
+                )) {
+            // ...skip this code block for sqlite if a single column primary key
+            // with an autoincrement constraint exists.
+            // This constraint is added after the column type.
+
+            if (statement.getPrimaryKeyConstraint() != null && statement.getPrimaryKeyConstraint().getColumns().size() > 0) {
+                if (!(database instanceof InformixDatabase)) {
+                    String pkName = StringUtils.trimToNull(statement.getPrimaryKeyConstraint().getConstraintName());
+                    if (pkName == null) {
+                        // TODO ORA-00972: identifier is too long
+                        // If tableName lenght is more then 28 symbols
+                        // then generated pkName will be incorrect
+                        pkName = database.generatePrimaryKeyName(statement.getTableName());
+                    }
+                    if (pkName != null) {
+                        buffer.append(" CONSTRAINT ");
+                        buffer.append(database.escapeConstraintName(pkName));
+                    }
+                }
+                buffer.append(" PRIMARY KEY (");
+                buffer.append(database.escapeColumnNameList(StringUtils.join(statement.getPrimaryKeyConstraint().getColumns(), ", ")));
+                buffer.append(")");
+                // Setting up table space for PK's index if it exist
+                if (database instanceof OracleDatabase &&
+                    statement.getPrimaryKeyConstraint().getTablespace() != null) {
+                    buffer.append(" USING INDEX TABLESPACE ");
+                    buffer.append(statement.getPrimaryKeyConstraint().getTablespace());
+                }
+                buffer.append(",");
+            }
+        }
+
+        for (ForeignKeyConstraint fkConstraint : statement.getForeignKeyConstraints()) {
+            if (!(database instanceof InformixDatabase)) {
+                buffer.append(" CONSTRAINT ");
+                buffer.append(database.escapeConstraintName(fkConstraint.getForeignKeyName()));
+            }
+            String referencesString = fkConstraint.getReferences();
+            if (!referencesString.contains(".") && database.getDefaultSchemaName() != null) {
+                referencesString = database.escapeObjectName(database.getDefaultSchemaName(), Schema.class)+"."+referencesString;
+            }
+            buffer.append(" FOREIGN KEY (")
+                    .append(database.escapeColumnName(statement.getCatalogName(), statement.getSchemaName(), statement.getTableName(), fkConstraint.getColumn()))
+                    .append(") REFERENCES ")
+                    .append(referencesString);
+
+            if (fkConstraint.isDeleteCascade()) {
+                buffer.append(" ON DELETE CASCADE");
+            }
+
+            if ((database instanceof InformixDatabase)) {
+                buffer.append(" CONSTRAINT ");
+                buffer.append(database.escapeConstraintName(fkConstraint.getForeignKeyName()));
+            }
+
+            if (fkConstraint.isInitiallyDeferred()) {
+                buffer.append(" INITIALLY DEFERRED");
+            }
+            if (fkConstraint.isDeferrable()) {
+                buffer.append(" DEFERRABLE");
+            }
+            buffer.append(",");
+        }
+
+        for (UniqueConstraint uniqueConstraint : statement.getUniqueConstraints()) {
+            if (uniqueConstraint.getConstraintName() != null && !constraintNameAfterUnique(database)) {
+                buffer.append(" CONSTRAINT ");
+                buffer.append(database.escapeConstraintName(uniqueConstraint.getConstraintName()));
+            }
+            buffer.append(" UNIQUE (");
+            buffer.append(database.escapeColumnNameList(StringUtils.join(uniqueConstraint.getColumns(), ", ")));
+            buffer.append(")");
+            if (uniqueConstraint.getConstraintName() != null && constraintNameAfterUnique(database)) {
+                buffer.append(" CONSTRAINT ");
+                buffer.append(database.escapeConstraintName(uniqueConstraint.getConstraintName()));
+            }
+            buffer.append(",");
+        }
+
+//        if (constraints != null && constraints.getCheck() != null) {
+//            buffer.append(constraints.getCheck()).append(" ");
+//        }
+//    }
+
+        String sql = buffer.toString().replaceFirst(",\\s*$", "") + ")";
+
+//        if (StringUtils.trimToNull(tablespace) != null && database.supportsTablespaces()) {
+//            if (database instanceof MSSQLDatabase) {
+//                buffer.append(" ON ").append(tablespace);
+//            } else if (database instanceof DB2Database) {
+//                buffer.append(" IN ").append(tablespace);
+//            } else {
+//                buffer.append(" TABLESPACE ").append(tablespace);
+//            }
+//        }
+
+        if (statement.getTablespace() != null && database.supportsTablespaces()) {
+            if (database instanceof MSSQLDatabase || database instanceof SybaseASADatabase) {
+                sql += " ON " + statement.getTablespace();
+            } else if (database instanceof DB2Database || database instanceof InformixDatabase) {
+                sql += " IN " + statement.getTablespace();
+            } else {
+                sql += " TABLESPACE " + statement.getTablespace();
+            }
+        }
+
+        return new Sql[] {
+                new UnparsedSql(sql)
+        };
+    }
+
+    private boolean constraintNameAfterUnique(Database database) {
+        return database instanceof InformixDatabase;
+    }
+
+}