package liquibase.sqlgenerator.core;

import liquibase.change.ColumnConfig;
import liquibase.database.Database;
import liquibase.datatype.DatabaseDataType;
import liquibase.statement.core.AddUniqueConstraintStatement;
import liquibase.structure.ObjectName;
import liquibase.structure.core.Schema;
import liquibase.datatype.DataTypeFactory;
import liquibase.database.core.*;
import liquibase.structure.core.Column;
import liquibase.structure.core.Table;
import liquibase.exception.ValidationErrors;
import liquibase.exception.UnexpectedLiquibaseException;
import liquibase.sql.Sql;
import liquibase.sql.UnparsedSql;
import liquibase.sqlgenerator.SqlGeneratorChain;
import liquibase.sqlgenerator.SqlGeneratorFactory;
import liquibase.statement.core.AddColumnStatement;
import liquibase.statement.core.AddForeignKeyConstraintStatement;
import liquibase.statement.AutoIncrementConstraint;
import liquibase.statement.ColumnConstraint;
import liquibase.statement.ForeignKeyConstraint;

import java.util.List;
import java.util.ArrayList;
import java.util.Arrays;
import java.util.regex.Matcher;
import java.util.regex.Pattern;

public class AddColumnGenerator extends AbstractSqlGenerator<AddColumnStatement> {

    @Override
    public ValidationErrors validate(AddColumnStatement statement, Database database, SqlGeneratorChain sqlGeneratorChain) {
        if (statement.isMultiple()) {
            ValidationErrors validationErrors = new ValidationErrors();
            AddColumnStatement firstColumn = statement.getColumns().get(0);

            for (AddColumnStatement column : statement.getColumns()) {
                validationErrors.addAll(validateSingleColumn(column, database));
                if (firstColumn.getTableName() != null && !firstColumn.getTableName().equals(column.getTableName())) {
                    validationErrors.addError("All columns must be targeted at the same table");
                }
                if (column.isMultiple()) {
                    validationErrors.addError("Nested multiple add column statements are not supported");
                }
            }
            return validationErrors;
        } else {
            return validateSingleColumn(statement, database);
        }
    }

    private ValidationErrors validateSingleColumn(AddColumnStatement statement, Database database) {
        ValidationErrors validationErrors = new ValidationErrors();

        validationErrors.checkRequiredField("columnName", statement.getColumnName());
        validationErrors.checkRequiredField("columnType", statement.getColumnType());
        validationErrors.checkRequiredField("tableName", statement.getTableName());

//        if (statement.isPrimaryKey() && (database instanceof H2Database
//                || database instanceof DB2Database
//                || database instanceof DerbyDatabase
//                || database instanceof SQLiteDatabase)) {
//            validationErrors.addError("Cannot add a primary key column");
//        }
//
//        // TODO HsqlDatabase autoincrement on non primary key? other databases?
//        if (database instanceof MySQLDatabase && statement.isAutoIncrement() && !statement.isPrimaryKey()) {
//            validationErrors.addError("Cannot add a non-primary key identity column");
//        }
//
//        // TODO is this feature valid for other databases?
//        if ((statement.getAddAfterColumn() != null) && !(database instanceof MySQLDatabase)) {
//        	validationErrors.addError("Cannot add column on specific position");
//        }
//        if ((statement.getAddBeforeColumn() != null) && !((database instanceof H2Database) || (database instanceof HsqlDatabase))) {
//        	validationErrors.addError("Cannot add column on specific position");
//        }
//        if ((statement.getAddAtPosition() != null) && !(database instanceof FirebirdDatabase)) {
//        	validationErrors.addError("Cannot add column on specific position");
//        }
        
        return validationErrors;
    }

    @Override
    public Sql[] generateSql(AddColumnStatement statement, Database database, SqlGeneratorChain sqlGeneratorChain) {
        if (statement.isMultiple()) {
            return generateMultipleColumns(statement.getColumns(), database);
        } else {
            return generateSingleColumn(statement, database);
        }
    }

    private Sql[] generateMultipleColumns(List<AddColumnStatement> columns, Database database) {
        List<Sql> result = new ArrayList<Sql>();
//        if (database instanceof MySQLDatabase) {
//            String alterTable = generateSingleColumBaseSQL(columns.get(0), database);
//            for (int i = 0; i < columns.size(); i++) {
//                alterTable += generateSingleColumnSQL(columns.get(i), database);
//                if (i < columns.size() - 1) {
//                    alterTable += ",";
//                }
//            }
//            result.add(new UnparsedSql(alterTable, getAffectedColumns(columns)));
//        } else {
//            for (AddColumnStatement column : columns) {
//                result.addAll(Arrays.asList(generateSingleColumn(column, database)));
//            }
//        }
        return result.toArray(new Sql[result.size()]);
    }

    protected Sql[] generateSingleColumn(AddColumnStatement statement, Database database) {
        String alterTable = generateSingleColumBaseSQL(statement, database);
        alterTable += generateSingleColumnSQL(statement, database);

        List<Sql> returnSql = new ArrayList<Sql>();
//        returnSql.add(new UnparsedSql(alterTable, getAffectedColumn(statement)));

        addUniqueConstrantStatements(statement, database, returnSql);
        addForeignKeyStatements(statement, database, returnSql);

        return returnSql.toArray(new Sql[returnSql.size()]);
    }

    protected String generateSingleColumBaseSQL(AddColumnStatement statement, Database database) {
        return "ALTER TABLE " + database.escapeObjectName(new ObjectName(statement.getCatalogName(), statement.getSchemaName(), statement.getTableName()), Table.class);
    }

    protected String generateSingleColumnSQL(AddColumnStatement statement, Database database) {
        DatabaseDataType columnType = DataTypeFactory.getInstance().fromDescription(statement.getColumnType() + (statement.isAutoIncrement() ? "{autoIncrement:true}" : ""), database).toDatabaseDataType(database);

<<<<<<< HEAD
//        String alterTable = " ADD " + database.escapeColumnName(statement.getCatalogName(), statement.getSchemaName(), statement.getTableName(), statement.getColumnName()) + " " + columnType;

//        if (statement.isAutoIncrement() && database.supportsAutoIncrement()) {
//            AutoIncrementConstraint autoIncrementConstraint = statement.getAutoIncrementConstraint();
//            alterTable += " " + database.getAutoIncrementClause(autoIncrementConstraint.getStartWith(), autoIncrementConstraint.getIncrementBy());
//        }

//        if (!statement.isNullable()) {
//            alterTable += " NOT NULL";
//        } else {
//            if (database instanceof SybaseDatabase || database instanceof SybaseASADatabase || database instanceof MySQLDatabase|| (database instanceof MSSQLDatabase && columnType.toString().equalsIgnoreCase("timestamp"))) {
//                alterTable += " NULL";
//            }
//        }

//        if (statement.isPrimaryKey()) {
//            alterTable += " PRIMARY KEY";
//        }
//
//        alterTable += getDefaultClause(statement, database);

//        if( database instanceof MySQLDatabase && statement.getRemarks() != null ) {
//            alterTable += " COMMENT '" + statement.getRemarks() + "' ";
//        }

//        if (statement.getAddAfterColumn() != null && !statement.getAddAfterColumn().isEmpty()) {
//            alterTable += " AFTER `" + statement.getAddAfterColumn() + "` ";
//        }
//
//        return alterTable;

        return null;
=======
        String alterTable = " ADD " + database.escapeColumnName(statement.getCatalogName(), statement.getSchemaName(), statement.getTableName(), statement.getColumnName()) + " " + columnType;

        if (statement.isAutoIncrement() && database.supportsAutoIncrement()) {
            AutoIncrementConstraint autoIncrementConstraint = statement.getAutoIncrementConstraint();
            alterTable += " " + database.getAutoIncrementClause(autoIncrementConstraint.getStartWith(), autoIncrementConstraint.getIncrementBy());
        }

        alterTable += getDefaultClause(statement, database);

        if (!statement.isNullable()) {
            alterTable += " NOT NULL";
        } else {
            if (database instanceof SybaseDatabase || database instanceof SybaseASADatabase || database instanceof MySQLDatabase|| (database instanceof MSSQLDatabase && columnType.toString().equalsIgnoreCase("timestamp"))) {
                alterTable += " NULL";
            }
        }

        if (statement.isPrimaryKey()) {
            alterTable += " PRIMARY KEY";
        }

        if( database instanceof MySQLDatabase && statement.getRemarks() != null ) {
            alterTable += " COMMENT '" + statement.getRemarks() + "' ";
        }

        if (statement.getAddAfterColumn() != null && !statement.getAddAfterColumn().isEmpty()) {
            alterTable += " AFTER `" + statement.getAddAfterColumn() + "` ";
        }

        return alterTable;
>>>>>>> 182e6078
    }

//    protected Column[] getAffectedColumns(List<AddColumnStatement> columns) {
//        List<Column> cols = new ArrayList<Column>();
//        for (AddColumnStatement c : columns) {
//            cols.add(getAffectedColumn(c));
//        }
//        return cols.toArray(new Column[cols.size()]);
//    }

//    protected Column getAffectedColumn(AddColumnStatement statement) {
//        return new Column()
//                .setRelation(new Table().setName(statement.getTableName()).setSchema(new Schema(statement.getCatalogName(), statement.getSchemaName())))
//                .setName(statement.getColumnName());
//    }

    protected void addUniqueConstrantStatements(AddColumnStatement statement, Database database, List<Sql> returnSql) {
        if (statement.isUnique()) {
            AddUniqueConstraintStatement addConstraintStmt = new AddUniqueConstraintStatement(statement.getCatalogName(), statement.getSchemaName(), statement.getTableName(), ColumnConfig.arrayFromNames(statement.getColumnName()), statement.getUniqueStatementName());
            returnSql.addAll(Arrays.asList(SqlGeneratorFactory.getInstance().generateSql(addConstraintStmt, database)));
        }
    }

    protected void addForeignKeyStatements(AddColumnStatement statement, Database database, List<Sql> returnSql) {
        for (ColumnConstraint constraint : statement.getConstraints()) {
            if (constraint instanceof ForeignKeyConstraint) {
                ForeignKeyConstraint fkConstraint = (ForeignKeyConstraint) constraint;
                String refSchemaName = null;
                String refTableName;
                String refColName;
                if (fkConstraint.getReferences() != null) {
                    Matcher referencesMatcher = Pattern.compile("([\\w\\._]+)\\(([\\w_]+)\\)").matcher(fkConstraint.getReferences());
                    if (!referencesMatcher.matches()) {
                        throw new UnexpectedLiquibaseException("Don't know how to find table and column names from " + fkConstraint.getReferences());
                    }
                    refTableName = referencesMatcher.group(1);
                    refColName = referencesMatcher.group(2);
                } else {
                    refTableName = ((ForeignKeyConstraint) constraint).getReferencedTableName();
                    refColName = ((ForeignKeyConstraint) constraint).getReferencedColumnNames();
                }

                if (refTableName.indexOf(".") > 0) {
                    refSchemaName = refTableName.split("\\.")[0];
                    refTableName = refTableName.split("\\.")[1];
                }


                AddForeignKeyConstraintStatement addForeignKeyConstraintStatement = new AddForeignKeyConstraintStatement(fkConstraint.getForeignKeyName(), statement.getCatalogName(), statement.getSchemaName(), statement.getTableName(), ColumnConfig.arrayFromNames(statement.getColumnName()), null, refSchemaName, refTableName, ColumnConfig.arrayFromNames(refColName));
                returnSql.addAll(Arrays.asList(SqlGeneratorFactory.getInstance().generateSql(addForeignKeyConstraintStatement, database)));
            }
        }
    }

    private String getDefaultClause(AddColumnStatement statement, Database database) {
        String clause = "";
        Object defaultValue = statement.getDefaultValue();
        if (defaultValue != null) {
//            if (database instanceof OracleDatabase && defaultValue.toString().startsWith("GENERATED ALWAYS ")) {
//                clause += " " + DataTypeFactory.getInstance().fromObject(defaultValue, database).objectToSql(defaultValue, database);
//            } else {
//                if (database instanceof MSSQLDatabase) {
//                    clause += " CONSTRAINT " + ((MSSQLDatabase) database).generateDefaultConstraintName(statement.getTableName(), statement.getColumnName());
//                }
//                clause += " DEFAULT " + DataTypeFactory.getInstance().fromObject(defaultValue, database).objectToSql(defaultValue, database);
//            }
        }
        return clause;
    }
}<|MERGE_RESOLUTION|>--- conflicted
+++ resolved
@@ -132,7 +132,6 @@
     protected String generateSingleColumnSQL(AddColumnStatement statement, Database database) {
         DatabaseDataType columnType = DataTypeFactory.getInstance().fromDescription(statement.getColumnType() + (statement.isAutoIncrement() ? "{autoIncrement:true}" : ""), database).toDatabaseDataType(database);
 
-<<<<<<< HEAD
 //        String alterTable = " ADD " + database.escapeColumnName(statement.getCatalogName(), statement.getSchemaName(), statement.getTableName(), statement.getColumnName()) + " " + columnType;
 
 //        if (statement.isAutoIncrement() && database.supportsAutoIncrement()) {
@@ -140,6 +139,8 @@
 //            alterTable += " " + database.getAutoIncrementClause(autoIncrementConstraint.getStartWith(), autoIncrementConstraint.getIncrementBy());
 //        }
 
+//        alterTable += getDefaultClause(statement, database);
+//
 //        if (!statement.isNullable()) {
 //            alterTable += " NOT NULL";
 //        } else {
@@ -147,16 +148,10 @@
 //                alterTable += " NULL";
 //            }
 //        }
-
+//
 //        if (statement.isPrimaryKey()) {
 //            alterTable += " PRIMARY KEY";
 //        }
-//
-//        alterTable += getDefaultClause(statement, database);
-
-//        if( database instanceof MySQLDatabase && statement.getRemarks() != null ) {
-//            alterTable += " COMMENT '" + statement.getRemarks() + "' ";
-//        }
 
 //        if (statement.getAddAfterColumn() != null && !statement.getAddAfterColumn().isEmpty()) {
 //            alterTable += " AFTER `" + statement.getAddAfterColumn() + "` ";
@@ -165,38 +160,6 @@
 //        return alterTable;
 
         return null;
-=======
-        String alterTable = " ADD " + database.escapeColumnName(statement.getCatalogName(), statement.getSchemaName(), statement.getTableName(), statement.getColumnName()) + " " + columnType;
-
-        if (statement.isAutoIncrement() && database.supportsAutoIncrement()) {
-            AutoIncrementConstraint autoIncrementConstraint = statement.getAutoIncrementConstraint();
-            alterTable += " " + database.getAutoIncrementClause(autoIncrementConstraint.getStartWith(), autoIncrementConstraint.getIncrementBy());
-        }
-
-        alterTable += getDefaultClause(statement, database);
-
-        if (!statement.isNullable()) {
-            alterTable += " NOT NULL";
-        } else {
-            if (database instanceof SybaseDatabase || database instanceof SybaseASADatabase || database instanceof MySQLDatabase|| (database instanceof MSSQLDatabase && columnType.toString().equalsIgnoreCase("timestamp"))) {
-                alterTable += " NULL";
-            }
-        }
-
-        if (statement.isPrimaryKey()) {
-            alterTable += " PRIMARY KEY";
-        }
-
-        if( database instanceof MySQLDatabase && statement.getRemarks() != null ) {
-            alterTable += " COMMENT '" + statement.getRemarks() + "' ";
-        }
-
-        if (statement.getAddAfterColumn() != null && !statement.getAddAfterColumn().isEmpty()) {
-            alterTable += " AFTER `" + statement.getAddAfterColumn() + "` ";
-        }
-
-        return alterTable;
->>>>>>> 182e6078
     }
 
 //    protected Column[] getAffectedColumns(List<AddColumnStatement> columns) {
