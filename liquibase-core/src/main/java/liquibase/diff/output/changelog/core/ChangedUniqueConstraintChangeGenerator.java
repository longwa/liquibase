package liquibase.diff.output.changelog.core;

import liquibase.change.AddColumnConfig;
import liquibase.change.Change;
import liquibase.change.core.AddUniqueConstraintChange;
import liquibase.change.core.DropUniqueConstraintChange;
import liquibase.database.Database;
import liquibase.diff.Difference;
import liquibase.diff.ObjectDifferences;
import liquibase.diff.output.DiffOutputControl;
import liquibase.diff.output.changelog.ChangeGeneratorChain;
import liquibase.diff.output.changelog.ChangeGeneratorFactory;
import liquibase.diff.output.changelog.ChangedObjectChangeGenerator;
import liquibase.structure.DatabaseObject;
import liquibase.structure.core.Column;
import liquibase.structure.core.Index;
import liquibase.structure.core.Schema;
import liquibase.structure.core.UniqueConstraint;
import liquibase.util.StringUtils;

import java.util.ArrayList;
import java.util.Arrays;
import java.util.List;

public class ChangedUniqueConstraintChangeGenerator  implements ChangedObjectChangeGenerator {
    @Override
    public int getPriority(Class<? extends DatabaseObject> objectType, Database database) {
        if (UniqueConstraint.class.isAssignableFrom(objectType)) {
            return PRIORITY_DEFAULT;
        }
        return PRIORITY_NONE;
    }

    @Override
    public Class<? extends DatabaseObject>[] runBeforeTypes() {
        return new Class[]{Index.class};
    }

    @Override
    public Class<? extends DatabaseObject>[] runAfterTypes() {
        return null;
    }

    @Override
    public Change[] fixChanged(DatabaseObject changedObject, ObjectDifferences differences, DiffOutputControl control, Database referenceDatabase, Database comparisonDatabase, ChangeGeneratorChain chain) {
        List<Change> returnList = new ArrayList<Change>();

        UniqueConstraint uniqueConstraint = (UniqueConstraint) changedObject;

        DropUniqueConstraintChange dropUniqueConstraintChange = createDropUniqueConstraintChange();
//        dropUniqueConstraintChange.setTableName(uniqueConstraint.getTable().getSimpleName());
        dropUniqueConstraintChange.setConstraintName(uniqueConstraint.getSimpleName());

        AddUniqueConstraintChange addUniqueConstraintChange = createAddUniqueConstraintChange();
        addUniqueConstraintChange.setConstraintName(uniqueConstraint.getSimpleName());
//        addUniqueConstraintChange.setTableName(uniqueConstraint.getTable().getSimpleName());
//        addUniqueConstraintChange.setColumnNames(uniqueConstraint.getColumnNames());

        returnList.add(dropUniqueConstraintChange);

        if (control.getIncludeCatalog()) {
            dropUniqueConstraintChange.setCatalogName(uniqueConstraint.getSchema().getCatalogName());
            addUniqueConstraintChange.setCatalogName(uniqueConstraint.getSchema().getCatalogName());
        }
        if (control.getIncludeSchema()) {
            dropUniqueConstraintChange.setSchemaName(uniqueConstraint.getSchema().getSimpleName());
            addUniqueConstraintChange.setSchemaName(uniqueConstraint.getSchema().getSimpleName());
        }

<<<<<<< HEAD
//        Index backingIndex = uniqueConstraint.getBackingIndex();
//        if (comparisonDatabase instanceof OracleDatabase) {
//            if (backingIndex != null && backingIndex.getName() != null) {
//                returnList.addAll(Arrays.asList(ChangeGeneratorFactory.getInstance().fixMissing(backingIndex, control, referenceDatabase, comparisonDatabase)));
//
//                addUniqueConstraintChange.setForIndexName(backingIndex.getName());
//                Schema schema = backingIndex.getSchema();
//                if (schema != null) {
//                    if (control.getIncludeCatalog()) {
//                        addUniqueConstraintChange.setForIndexCatalogName(schema.getCatalogName());
//                    }
//                    if (control.getIncludeSchema()) {
//                        addUniqueConstraintChange.setForIndexSchemaName(schema.getName());
//                    }
//                }
//            }
//        }

//        control.setAlreadyHandledChanged(backingIndex);
=======
        Index backingIndex = uniqueConstraint.getBackingIndex();
        if (comparisonDatabase instanceof OracleDatabase) {
            if (backingIndex != null && backingIndex.getName() != null) {
                Change[] missingIndexChanges = ChangeGeneratorFactory.getInstance().fixMissing(backingIndex, control, referenceDatabase, comparisonDatabase);
                if (missingIndexChanges != null) {
                    returnList.addAll(Arrays.asList(missingIndexChanges));
                }

                addUniqueConstraintChange.setForIndexName(backingIndex.getName());
                Schema schema = backingIndex.getSchema();
                if (schema != null) {
                    if (control.getIncludeCatalog()) {
                        addUniqueConstraintChange.setForIndexCatalogName(schema.getCatalogName());
                    }
                    if (control.getIncludeSchema()) {
                        addUniqueConstraintChange.setForIndexSchemaName(schema.getName());
                    }
                }
            }
        }

        control.setAlreadyHandledChanged(backingIndex);
>>>>>>> 182e6078

        returnList.add(addUniqueConstraintChange);

        return returnList.toArray(new Change[returnList.size()]);
    }

    protected DropUniqueConstraintChange createDropUniqueConstraintChange() {
        return new DropUniqueConstraintChange();
    }

    protected AddUniqueConstraintChange createAddUniqueConstraintChange() {
        return new AddUniqueConstraintChange();
    }
}<|MERGE_RESOLUTION|>--- conflicted
+++ resolved
@@ -67,11 +67,13 @@
             addUniqueConstraintChange.setSchemaName(uniqueConstraint.getSchema().getSimpleName());
         }
 
-<<<<<<< HEAD
 //        Index backingIndex = uniqueConstraint.getBackingIndex();
 //        if (comparisonDatabase instanceof OracleDatabase) {
 //            if (backingIndex != null && backingIndex.getName() != null) {
-//                returnList.addAll(Arrays.asList(ChangeGeneratorFactory.getInstance().fixMissing(backingIndex, control, referenceDatabase, comparisonDatabase)));
+//                Change[] missingIndexChanges = ChangeGeneratorFactory.getInstance().fixMissing(backingIndex, control, referenceDatabase, comparisonDatabase);
+//                if (missingIndexChanges != null) {
+//                    returnList.addAll(Arrays.asList(missingIndexChanges));
+//                }
 //
 //                addUniqueConstraintChange.setForIndexName(backingIndex.getName());
 //                Schema schema = backingIndex.getSchema();
@@ -87,30 +89,6 @@
 //        }
 
 //        control.setAlreadyHandledChanged(backingIndex);
-=======
-        Index backingIndex = uniqueConstraint.getBackingIndex();
-        if (comparisonDatabase instanceof OracleDatabase) {
-            if (backingIndex != null && backingIndex.getName() != null) {
-                Change[] missingIndexChanges = ChangeGeneratorFactory.getInstance().fixMissing(backingIndex, control, referenceDatabase, comparisonDatabase);
-                if (missingIndexChanges != null) {
-                    returnList.addAll(Arrays.asList(missingIndexChanges));
-                }
-
-                addUniqueConstraintChange.setForIndexName(backingIndex.getName());
-                Schema schema = backingIndex.getSchema();
-                if (schema != null) {
-                    if (control.getIncludeCatalog()) {
-                        addUniqueConstraintChange.setForIndexCatalogName(schema.getCatalogName());
-                    }
-                    if (control.getIncludeSchema()) {
-                        addUniqueConstraintChange.setForIndexSchemaName(schema.getName());
-                    }
-                }
-            }
-        }
-
-        control.setAlreadyHandledChanged(backingIndex);
->>>>>>> 182e6078
 
         returnList.add(addUniqueConstraintChange);
 
