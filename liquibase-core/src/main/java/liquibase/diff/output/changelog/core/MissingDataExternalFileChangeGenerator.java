--- conflicted
+++ resolved
@@ -21,14 +21,11 @@
 import liquibase.util.JdbcUtils;
 import liquibase.util.csv.CSVWriter;
 
-<<<<<<< HEAD
 import java.io.BufferedWriter;
 import java.io.File;
 import java.io.FileOutputStream;
 import java.io.OutputStreamWriter;
-=======
 import java.io.*;
->>>>>>> 936b617d
 import java.sql.ResultSet;
 import java.sql.SQLException;
 import java.sql.Statement;
@@ -90,12 +87,7 @@
                 }
             }
 
-<<<<<<< HEAD
-            CSVWriter outputFile = new CSVWriter(
-                    new BufferedWriter(new OutputStreamWriter(new FileOutputStream(fileName), "UTF-8")));
-=======
             CSVWriter outputFile = new CSVWriter(new BufferedWriter(new OutputStreamWriter(new FileOutputStream(fileName), LiquibaseConfiguration.getInstance().getConfiguration(GlobalConfiguration.class).getOutputEncoding())));
->>>>>>> 936b617d
             String[] dataTypes = new String[columnNames.size()];
             String[] line = new String[columnNames.size()];
             for (int i = 0; i < columnNames.size(); i++) {
