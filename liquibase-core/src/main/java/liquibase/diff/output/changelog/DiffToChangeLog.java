package liquibase.diff.output.changelog;

import liquibase.change.Change;
import liquibase.changelog.ChangeSet;
import liquibase.configuration.GlobalConfiguration;
import liquibase.configuration.LiquibaseConfiguration;
import liquibase.database.Database;
import liquibase.database.ObjectQuotingStrategy;
import liquibase.diff.DiffResult;
import liquibase.diff.ObjectDifferences;
import liquibase.diff.output.DiffOutputControl;
import liquibase.exception.DatabaseException;
import liquibase.exception.UnexpectedLiquibaseException;
import liquibase.logging.LogFactory;
import liquibase.serializer.ChangeLogSerializer;
import liquibase.serializer.ChangeLogSerializerFactory;
import liquibase.serializer.core.xml.XMLChangeLogSerializer;
import liquibase.structure.DatabaseObject;
import liquibase.structure.DatabaseObjectComparator;
<<<<<<< HEAD
=======
import liquibase.structure.core.Column;
import liquibase.util.ISODateFormat;
>>>>>>> 840be42a
import liquibase.util.StringUtils;

import javax.xml.parsers.ParserConfigurationException;
import java.io.*;
import java.text.SimpleDateFormat;
import java.util.*;

public class DiffToChangeLog {

    private String idRoot = String.valueOf(new Date().getTime());
    private int changeNumber = 1;

    private String changeSetContext;
    private String changeSetAuthor;
    private String changeSetPath;
    private DiffResult diffResult;
    private DiffOutputControl diffOutputControl;


    private static Set<Class> loggedOrderFor = new HashSet<Class>();

    public DiffToChangeLog(DiffResult diffResult, DiffOutputControl diffOutputControl) {
        this.diffResult = diffResult;
        this.diffOutputControl = diffOutputControl;
    }

    public DiffToChangeLog(DiffOutputControl diffOutputControl) {
        this.diffOutputControl = diffOutputControl;
    }

    public void setDiffResult(DiffResult diffResult) {
        this.diffResult = diffResult;
    }

    public void setChangeSetContext(String changeSetContext) {
        this.changeSetContext = changeSetContext;
    }

    public void print(String changeLogFile) throws ParserConfigurationException, IOException, DatabaseException {
        ChangeLogSerializer changeLogSerializer = ChangeLogSerializerFactory.getInstance().getSerializer(changeLogFile);
        this.print(changeLogFile, changeLogSerializer);
    }

    public void print(PrintStream out) throws ParserConfigurationException, IOException, DatabaseException {
        this.print(out, new XMLChangeLogSerializer());
    }

    public void print(String changeLogFile, ChangeLogSerializer changeLogSerializer) throws ParserConfigurationException, IOException, DatabaseException {
        File file = new File(changeLogFile);
        if (!file.exists()) {
            LogFactory.getLogger().info(file + " does not exist, creating");
            FileOutputStream stream = new FileOutputStream(file);
            print(new PrintStream(stream), changeLogSerializer);
            stream.close();
        } else {
            LogFactory.getLogger().info(file + " exists, appending");
            ByteArrayOutputStream out = new ByteArrayOutputStream();
            print(new PrintStream(out), changeLogSerializer);

            String xml = new String(out.toByteArray());
            String innerXml = xml.replaceFirst("(?ms).*<databaseChangeLog[^>]*>", "");
            innerXml = innerXml.replaceFirst("</databaseChangeLog>", "");
            innerXml = innerXml.trim();
            if ("".equals(innerXml)) {
                LogFactory.getLogger().info("No changes found, nothing to do");
                return;
            }

            RandomAccessFile randomAccessFile = new RandomAccessFile(file, "rw");
            String line;
            long offset = 0;
            boolean foundEndTag = false;
            while ((line = randomAccessFile.readLine()) != null) {
                int index = line.indexOf("</databaseChangeLog>");
                if (index >= 0) {
                    foundEndTag = true;
                    break;
                } else {
                    offset = randomAccessFile.getFilePointer();
                }
            }

            String lineSeparator = LiquibaseConfiguration.getInstance().getConfiguration(GlobalConfiguration.class).getOutputLineSeparator();

            if (foundEndTag) {
                randomAccessFile.seek(offset);
                randomAccessFile.writeBytes("    ");
                randomAccessFile.write(innerXml.getBytes());
                randomAccessFile.writeBytes(lineSeparator);
                randomAccessFile.writeBytes("</databaseChangeLog>" + lineSeparator);
            } else {
                randomAccessFile.seek(0);
                randomAccessFile.write(xml.getBytes());
            }
            randomAccessFile.close();

            // BufferedWriter fileWriter = new BufferedWriter(new
            // FileWriter(file));
            // fileWriter.append(xml);
            // fileWriter.close();
        }
    }

    /**
     * Prints changeLog that would bring the target database to be the same as
     * the reference database
     */
    public void print(PrintStream out, ChangeLogSerializer changeLogSerializer) throws ParserConfigurationException, IOException, DatabaseException {

        List<ChangeSet> changeSets = generateChangeSets();

        changeLogSerializer.write(changeSets, out);

        out.flush();
    }

    public List<ChangeSet> generateChangeSets() {
        final ChangeGeneratorFactory changeGeneratorFactory = ChangeGeneratorFactory.getInstance();
        DatabaseObjectComparator comparator = new DatabaseObjectComparator();

        String created = null;
        if (LiquibaseConfiguration.getInstance().getProperty(GlobalConfiguration.class, GlobalConfiguration.GENERATE_CHANGESET_CREATED_VALUES).getValue(Boolean.class)) {
            created = new SimpleDateFormat("yyyy-MM-dd HH:mmZ").format(new Date());
        }

        List<ChangeSet> changeSets = new ArrayList<ChangeSet>();
        List<Class<? extends DatabaseObject>> types = getOrderedOutputTypes(MissingObjectChangeGenerator.class);
        for (Class<? extends DatabaseObject> type : types) {
<<<<<<< HEAD
            ObjectQuotingStrategy quotingStrategy = diffOutputControl.getObjectQuotingStrategy();
            for (DatabaseObject object : diffResult.getMissingObjects(type, comparator)) {
=======
            ObjectQuotingStrategy quotingStrategy = ObjectQuotingStrategy.QUOTE_ALL_OBJECTS;
            for (DatabaseObject object : diffResult.getMissingObjects(type, new DatabaseObjectComparator() {
                @Override
                public int compare(DatabaseObject o1, DatabaseObject o2) {
                    if (o1 instanceof Column && o1.getAttribute("order", Integer.class) != null && o2.getAttribute("order", Integer.class) != null) {
                        int i = o1.getAttribute("order", Integer.class).compareTo(o2.getAttribute("order", Integer.class));
                        if (i != 0) {
                            return i;
                        }
                    }
                    return super.compare(o1, o2);

                }
            })) {
>>>>>>> 840be42a
                if (object == null) {
                    continue;
                }
                if (!diffResult.getReferenceSnapshot().getDatabase().isLiquibaseObject(object) && !diffResult.getReferenceSnapshot().getDatabase().isSystemObject(object)) {
                    Change[] changes = changeGeneratorFactory.fixMissing(object, diffOutputControl, diffResult.getReferenceSnapshot().getDatabase(), diffResult.getComparisonSnapshot().getDatabase());
                    addToChangeSets(changes, changeSets, quotingStrategy, created);
                }
            }
        }

        types = getOrderedOutputTypes(UnexpectedObjectChangeGenerator.class);
        for (Class<? extends DatabaseObject> type : types) {
            ObjectQuotingStrategy quotingStrategy = diffOutputControl.getObjectQuotingStrategy();
            for (DatabaseObject object : diffResult.getUnexpectedObjects(type, comparator)) {
                if (!diffResult.getComparisonSnapshot().getDatabase().isLiquibaseObject(object) && !diffResult.getComparisonSnapshot().getDatabase().isSystemObject(object)) {
                    Change[] changes = changeGeneratorFactory.fixUnexpected(object, diffOutputControl, diffResult.getReferenceSnapshot().getDatabase(), diffResult.getComparisonSnapshot().getDatabase());
                    addToChangeSets(changes, changeSets, quotingStrategy, created);
                }
            }
        }

        types = getOrderedOutputTypes(ChangedObjectChangeGenerator.class);
        for (Class<? extends DatabaseObject> type : types) {
            ObjectQuotingStrategy quotingStrategy = diffOutputControl.getObjectQuotingStrategy();
            for (Map.Entry<? extends DatabaseObject, ObjectDifferences> entry : diffResult.getChangedObjects(type, comparator).entrySet()) {
                if (!diffResult.getReferenceSnapshot().getDatabase().isLiquibaseObject(entry.getKey()) && !diffResult.getReferenceSnapshot().getDatabase().isSystemObject(entry.getKey())) {
                    Change[] changes = changeGeneratorFactory.fixChanged(entry.getKey(), entry.getValue(), diffOutputControl, diffResult.getReferenceSnapshot().getDatabase(), diffResult.getComparisonSnapshot().getDatabase());
                    addToChangeSets(changes, changeSets, quotingStrategy, created);
                }
            }
        }
        return changeSets;
    }

    protected List<Class<? extends DatabaseObject>> getOrderedOutputTypes(Class<? extends ChangeGenerator> generatorType) {

        Database comparisonDatabase = diffResult.getComparisonSnapshot().getDatabase();
        DependencyGraph graph = new DependencyGraph();
        for (Class<? extends DatabaseObject> type : diffResult.getReferenceSnapshot().getSnapshotControl().getTypesToInclude()) {
            graph.addType(type);
        }
        List<Class<? extends DatabaseObject>> types = graph.sort(comparisonDatabase, generatorType);

        if (!loggedOrderFor.contains(generatorType)) {
            String log = generatorType.getSimpleName() + " type order: ";
            for (Class<? extends DatabaseObject> type : types) {
                log += "    " + type.getName();
            }
            LogFactory.getLogger().debug(log);
            loggedOrderFor.add(generatorType);
        }

        return types;
    }

    private void addToChangeSets(Change[] changes, List<ChangeSet> changeSets, ObjectQuotingStrategy quotingStrategy, String created) {
        if (changes != null) {
            String changeSetContext = this.changeSetContext;
            if (diffOutputControl.getContext() != null) {
                changeSetContext = diffOutputControl.getContext().toString().replaceFirst("^\\(", "").replaceFirst("\\)$", "");
            }
            ChangeSet changeSet = new ChangeSet(generateId(), getChangeSetAuthor(), false, false, null, changeSetContext,
                    null, false, quotingStrategy, null);
            changeSet.setCreated(created);
            if (diffOutputControl.getLabels() != null) {
                changeSet.setLabels(diffOutputControl.getLabels());
            }
            for (Change change : changes) {
                changeSet.addChange(change);
            }
            changeSets.add(changeSet);
        }
    }

    protected String getChangeSetAuthor() {
        if (changeSetAuthor != null) {
            return changeSetAuthor;
        }
        String author = System.getProperty("user.name");
        if (StringUtils.trimToNull(author) == null) {
            return "diff-generated";
        } else {
            return author + " (generated)";
        }
    }

    public void setChangeSetAuthor(String changeSetAuthor) {
        this.changeSetAuthor = changeSetAuthor;
    }

    public String getChangeSetPath() {
        return changeSetPath;
    }

    public void setChangeSetPath(String changeSetPath) {
        this.changeSetPath = changeSetPath;
    }

    public void setIdRoot(String idRoot) {
        this.idRoot = idRoot;
    }

    protected String generateId() {
        return idRoot + "-" + changeNumber++;
    }

    private static class DependencyGraph {

        private Map<Class<? extends DatabaseObject>, Node> allNodes = new HashMap<Class<? extends DatabaseObject>, Node>();

        private void addType(Class<? extends DatabaseObject> type) {
            allNodes.put(type, new Node(type));
        }

        public List<Class<? extends DatabaseObject>> sort(Database database, Class<? extends ChangeGenerator> generatorType) {
            ChangeGeneratorFactory changeGeneratorFactory = ChangeGeneratorFactory.getInstance();
            for (Class<? extends DatabaseObject> type : allNodes.keySet()) {
                for (Class<? extends DatabaseObject> afterType : changeGeneratorFactory.runBeforeTypes(type, database, generatorType)) {
                    getNode(type).addEdge(getNode(afterType));
                }

                for (Class<? extends DatabaseObject> beforeType : changeGeneratorFactory.runAfterTypes(type, database, generatorType)) {
                    getNode(beforeType).addEdge(getNode(type));
                }
            }


            ArrayList<Node> returnNodes = new ArrayList<Node>();

            SortedSet<Node> nodesWithNoIncomingEdges = new TreeSet<Node>(new Comparator<Node>() {
                @Override
                public int compare(Node o1, Node o2) {
                    return o1.type.getName().compareTo(o2.type.getName());
                }
            });
            for (Node n : allNodes.values()) {
                if (n.inEdges.size() == 0) {
                    nodesWithNoIncomingEdges.add(n);
                }
            }

            while (!nodesWithNoIncomingEdges.isEmpty()) {
                Node node = nodesWithNoIncomingEdges.iterator().next();
                nodesWithNoIncomingEdges.remove(node);

                returnNodes.add(node);

                for (Iterator<Edge> it = node.outEdges.iterator(); it.hasNext(); ) {
                    //remove edge e from the graph
                    Edge edge = it.next();
                    Node nodePointedTo = edge.to;
                    it.remove();//Remove edge from node
                    nodePointedTo.inEdges.remove(edge);//Remove edge from nodePointedTo

                    //if nodePointedTo has no other incoming edges then insert nodePointedTo into nodesWithNoIncomingEdges
                    if (nodePointedTo.inEdges.isEmpty()) {
                        nodesWithNoIncomingEdges.add(nodePointedTo);
                    }
                }
            }
            //Check to see if all edges are removed
            for (Node n : allNodes.values()) {
                if (!n.inEdges.isEmpty()) {
                    String message = "Could not resolve " + generatorType.getSimpleName() + " dependencies due to dependency cycle. Dependencies: \n";
                    for (Node node : allNodes.values()) {
                        SortedSet<String> fromTypes = new TreeSet<String>();
                        SortedSet<String> toTypes = new TreeSet<String>();
                        for (Edge edge : node.inEdges) {
                            fromTypes.add(edge.from.type.getSimpleName());
                        }
                        for (Edge edge : node.outEdges) {
                            toTypes.add(edge.to.type.getSimpleName());
                        }
                        String from = StringUtils.join(fromTypes, ",");
                        String to = StringUtils.join(toTypes, ",");
                        message += "    [" + from + "] -> " + node.type.getSimpleName() + " -> [" + to + "]\n";
                    }

                    throw new UnexpectedLiquibaseException(message);
                }
            }
            List<Class<? extends DatabaseObject>> returnList = new ArrayList<Class<? extends DatabaseObject>>();
            for (Node node : returnNodes) {
                returnList.add(node.type);
            }
            return returnList;
        }


        private Node getNode(Class<? extends DatabaseObject> type) {
            Node node = allNodes.get(type);
            if (node == null) {
                node = new Node(type);
            }
            return node;
        }


        static class Node {
            public final Class<? extends DatabaseObject> type;
            public final HashSet<Edge> inEdges;
            public final HashSet<Edge> outEdges;

            public Node(Class<? extends DatabaseObject> type) {
                this.type = type;
                inEdges = new HashSet<Edge>();
                outEdges = new HashSet<Edge>();
            }

            public Node addEdge(Node node) {
                Edge e = new Edge(this, node);
                outEdges.add(e);
                node.inEdges.add(e);
                return this;
            }

            @Override
            public String toString() {
                return type.getName();
            }
        }

        static class Edge {
            public final Node from;
            public final Node to;

            public Edge(Node from, Node to) {
                this.from = from;
                this.to = to;
            }

            @Override
            public boolean equals(Object obj) {
                if (!(obj instanceof Edge)) {
                    return false;
                }
                if (obj == null) {
                    return false;
                }
                Edge e = (Edge) obj;
                return e.from == from && e.to == to;
            }

            @Override
            public int hashCode() {
                return (this.from.toString() + "." + this.to.toString()).hashCode();
            }
        }
    }
}<|MERGE_RESOLUTION|>--- conflicted
+++ resolved
@@ -17,11 +17,8 @@
 import liquibase.serializer.core.xml.XMLChangeLogSerializer;
 import liquibase.structure.DatabaseObject;
 import liquibase.structure.DatabaseObjectComparator;
-<<<<<<< HEAD
-=======
 import liquibase.structure.core.Column;
 import liquibase.util.ISODateFormat;
->>>>>>> 840be42a
 import liquibase.util.StringUtils;
 
 import javax.xml.parsers.ParserConfigurationException;
@@ -150,10 +147,6 @@
         List<ChangeSet> changeSets = new ArrayList<ChangeSet>();
         List<Class<? extends DatabaseObject>> types = getOrderedOutputTypes(MissingObjectChangeGenerator.class);
         for (Class<? extends DatabaseObject> type : types) {
-<<<<<<< HEAD
-            ObjectQuotingStrategy quotingStrategy = diffOutputControl.getObjectQuotingStrategy();
-            for (DatabaseObject object : diffResult.getMissingObjects(type, comparator)) {
-=======
             ObjectQuotingStrategy quotingStrategy = ObjectQuotingStrategy.QUOTE_ALL_OBJECTS;
             for (DatabaseObject object : diffResult.getMissingObjects(type, new DatabaseObjectComparator() {
                 @Override
@@ -168,7 +161,6 @@
 
                 }
             })) {
->>>>>>> 840be42a
                 if (object == null) {
                     continue;
                 }
