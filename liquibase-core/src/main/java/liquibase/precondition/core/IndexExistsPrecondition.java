package liquibase.precondition.core;

import liquibase.changelog.ChangeSet;
<<<<<<< HEAD
import liquibase.changelog.DatabaseChangeLog;
=======
import liquibase.changelog.visitor.ChangeExecListener;
>>>>>>> fd1c7e1f
import liquibase.database.Database;
import liquibase.exception.PreconditionErrorException;
import liquibase.exception.PreconditionFailedException;
import liquibase.exception.ValidationErrors;
import liquibase.exception.Warnings;
import liquibase.precondition.AbstractPrecondition;
import liquibase.snapshot.SnapshotGeneratorFactory;
import liquibase.structure.core.Column;
import liquibase.structure.core.Index;
import liquibase.structure.core.Schema;
import liquibase.structure.core.Table;
import liquibase.util.StringUtils;

public class IndexExistsPrecondition extends AbstractPrecondition {
    private String catalogName;
    private String schemaName;
    private String tableName;
    private String columnNames;
    private String indexName;

    @Override
    public String getSerializedObjectNamespace() {
        return STANDARD_CHANGELOG_NAMESPACE;
    }

    public String getCatalogName() {
        return catalogName;
    }

    public void setCatalogName(String catalogName) {
        this.catalogName = catalogName;
    }

    public String getSchemaName() {
        return schemaName;
    }

    public void setSchemaName(String schemaName) {
        this.schemaName = schemaName;
    }

    public String getTableName() {
        return tableName;
    }

    public void setTableName(String tableName) {
        this.tableName = tableName;
    }

    public String getIndexName() {
        return indexName;
    }

    public void setIndexName(String indexName) {
        this.indexName = indexName;
    }

    public String getColumnNames() {
        return columnNames;
    }

    public void setColumnNames(String columnNames) {
        this.columnNames = columnNames;
    }

    @Override
    public Warnings warn(Database database) {
        return new Warnings();
    }

    @Override
    public ValidationErrors validate(Database database) {
        ValidationErrors validationErrors = new ValidationErrors();
        if (getIndexName() == null && (getTableName() == null || getColumnNames() == null)) {
            validationErrors.addError("indexName OR (tableName and columnNames) is required");
        }
        return validationErrors;
    }

    @Override
<<<<<<< HEAD
    public void check(Database database, DatabaseChangeLog changeLog, ChangeSet changeSet) throws PreconditionFailedException, PreconditionErrorException {
        try {
=======
    public void check(Database database, DatabaseChangeLog changeLog, ChangeSet changeSet, ChangeExecListener changeExecListener)
            throws PreconditionFailedException, PreconditionErrorException {
    	try {
>>>>>>> fd1c7e1f
            Schema schema = new Schema(getCatalogName(), getSchemaName());
            Index example = new Index();
            String tableName = StringUtils.trimToNull(getTableName());
            if (tableName != null) {
                example.setTable((Table) new Table()
                        .setName(database.correctObjectName(getTableName(), Table.class))
                        .setSchema(schema));
            }
            example.setName(database.correctObjectName(getIndexName(), Index.class));
            if (StringUtils.trimToNull(getColumnNames()) != null) {
                for (String column : getColumnNames().split("\\s*,\\s*")) {
                    example.addColumn(new Column(database.correctObjectName(column, Column.class)));
                }
            }
            if (!SnapshotGeneratorFactory.getInstance().has(example, database)) {
                String name = "";

                if (getIndexName() != null) {
                    name += database.escapeObjectName(getIndexName(), Index.class);
                }

                if (tableName != null) {
                    name += " on "+database.escapeObjectName(getTableName(), Table.class);

                    if (StringUtils.trimToNull(getColumnNames()) != null) {
                        name += " columns "+getColumnNames();
                    }
                }
                throw new PreconditionFailedException("Index "+ name +" does not exist", changeLog, this);
            }
        } catch (Exception e) {
            if (e instanceof PreconditionFailedException) {
                throw (((PreconditionFailedException) e));
            }
            throw new PreconditionErrorException(e, changeLog, this);
        }
    }

    @Override
    public String getName() {
        return "indexExists";
    }

    @Override
    public String toString() {
        String string = "Index Exists Precondition: ";

        if (getIndexName() != null) {
            string += getIndexName();
        }

        if (tableName != null) {
            string += " on "+getTableName();

            if (StringUtils.trimToNull(getColumnNames()) != null) {
                string += " columns "+getColumnNames();
            }
        }

        return string;
    }
}<|MERGE_RESOLUTION|>--- conflicted
+++ resolved
@@ -1,11 +1,8 @@
 package liquibase.precondition.core;
 
 import liquibase.changelog.ChangeSet;
-<<<<<<< HEAD
+import liquibase.changelog.visitor.ChangeExecListener;
 import liquibase.changelog.DatabaseChangeLog;
-=======
-import liquibase.changelog.visitor.ChangeExecListener;
->>>>>>> fd1c7e1f
 import liquibase.database.Database;
 import liquibase.exception.PreconditionErrorException;
 import liquibase.exception.PreconditionFailedException;
@@ -86,14 +83,9 @@
     }
 
     @Override
-<<<<<<< HEAD
-    public void check(Database database, DatabaseChangeLog changeLog, ChangeSet changeSet) throws PreconditionFailedException, PreconditionErrorException {
-        try {
-=======
     public void check(Database database, DatabaseChangeLog changeLog, ChangeSet changeSet, ChangeExecListener changeExecListener)
             throws PreconditionFailedException, PreconditionErrorException {
-    	try {
->>>>>>> fd1c7e1f
+        try {
             Schema schema = new Schema(getCatalogName(), getSchemaName());
             Index example = new Index();
             String tableName = StringUtils.trimToNull(getTableName());
