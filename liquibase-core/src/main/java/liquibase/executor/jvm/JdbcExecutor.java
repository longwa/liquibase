package liquibase.executor.jvm;

import liquibase.database.Database;
import liquibase.database.DatabaseConnection;
import liquibase.database.PreparedStatementFactory;
import liquibase.database.core.OracleDatabase;
import liquibase.database.jvm.JdbcConnection;
import liquibase.exception.DatabaseException;
import liquibase.executor.AbstractExecutor;
import liquibase.executor.Executor;
import liquibase.logging.LogFactory;
import liquibase.logging.Logger;
import liquibase.snapshot.jvm.JdbcDatabaseSnapshotGenerator;
import liquibase.sql.visitor.SqlVisitor;
import liquibase.statement.*;
import liquibase.util.JdbcUtils;
import liquibase.util.StringUtils;
import liquibase.snapshot.DatabaseSnapshotGeneratorFactory;

import java.sql.CallableStatement;
import java.sql.ResultSet;
import java.sql.SQLException;
import java.sql.Statement;
import java.util.ArrayList;
import java.util.HashMap;
import java.util.List;
import java.util.Map;

/**
 * Class to simplify execution of SqlStatements.  Based heavily on <a href="http://static.springframework.org/spring/docs/2.0.x/reference/jdbc.html">Spring's JdbcTemplate</a>.
 * <br><br>
 * <b>Note: This class is currently intended for Liquibase-internal use only and may change without notice in the future</b>
 */
@SuppressWarnings({"unchecked"})
public class JdbcExecutor extends AbstractExecutor implements Executor {

    private Logger log = LogFactory.getLogger();

    public boolean updatesDatabase() {
        return true;
    }

    //-------------------------------------------------------------------------
    // Methods dealing with static SQL (java.sql.Statement)
    //-------------------------------------------------------------------------

    public Object execute(StatementCallback action, List<SqlVisitor> sqlVisitors) throws DatabaseException {
        DatabaseConnection con = database.getConnection();
        Statement stmt = null;
        try {
            stmt = ((JdbcConnection) con).getUnderlyingConnection().createStatement();
            Statement stmtToUse = stmt;

            return action.doInStatement(stmtToUse);
        }
        catch (SQLException ex) {
            // Release Connection early, to avoid potential connection pool deadlock
            // in the case when the exception translator hasn't been initialized yet.
            JdbcUtils.closeStatement(stmt);
            stmt = null;
            throw new DatabaseException("Error executing SQL " + StringUtils.join(applyVisitors(action.getStatement(), sqlVisitors), "; on "+ con.getURL())+": "+ex.getMessage(), ex);
        }
        finally {
            JdbcUtils.closeStatement(stmt);
        }
    }

    public void execute(final SqlStatement sql) throws DatabaseException {
        execute(sql, new ArrayList<SqlVisitor>());
    }

    public void execute(final SqlStatement sql, final List<SqlVisitor> sqlVisitors) throws DatabaseException {
<<<<<<< HEAD
=======
        if (sql instanceof CallableSqlStatement) {
            call(((CallableSqlStatement) sql), new ArrayList(), sqlVisitors);
            return;
        }

        if(sql instanceof ExecutablePreparedStatement) {
            ((ExecutablePreparedStatement) sql).execute(new PreparedStatementFactory((JdbcConnection)database.getConnection()));
            return;
        }


>>>>>>> 4298046d
        class ExecuteStatementCallback implements StatementCallback {
            public Object doInStatement(Statement stmt) throws SQLException, DatabaseException {
                for (String statement : applyVisitors(sql, sqlVisitors)) {
                    if (database instanceof OracleDatabase) {
                        statement = statement.replaceFirst("/\\s*/\\s*$", ""); //remove duplicated /'s
                    }

                    log.debug("Executing EXECUTE database command: "+statement);
                    if (statement.contains("?")) {
                        stmt.setEscapeProcessing(false);
                    }
                    try {
                        stmt.execute(statement);
                    } catch (SQLException e) {
                        throw e;
                    }
                }
                return null;
            }

            public SqlStatement getStatement() {
                return sql;
            }
        }
        execute(new ExecuteStatementCallback(), sqlVisitors);
    }


    public Object query(final SqlStatement sql, final ResultSetExtractor rse) throws DatabaseException {
        return query(sql, rse, new ArrayList<SqlVisitor>());
    }

    public Object query(final SqlStatement sql, final ResultSetExtractor rse, final List<SqlVisitor> sqlVisitors) throws DatabaseException {
        if (sql instanceof CallableSqlStatement) {
            throw new DatabaseException("Direct query using CallableSqlStatement not currently implemented");
        }

        class QueryStatementCallback implements StatementCallback {
            public Object doInStatement(Statement stmt) throws SQLException, DatabaseException {
                ResultSet rs = null;
                try {
                    String[] sqlToExecute = applyVisitors(sql, sqlVisitors);

                    if (sqlToExecute.length != 1) {
                        throw new DatabaseException("Can only query with statements that return one sql statement");
                    }
                    log.debug("Executing QUERY database command: "+sqlToExecute[0]);

                    rs = stmt.executeQuery(sqlToExecute[0]);
                    ResultSet rsToUse = rs;
                    return rse.extractData(rsToUse);
                }
                finally {
                    JdbcUtils.closeResultSet(rs);
                }
            }


            public SqlStatement getStatement() {
                return sql;
            }
        }
        return execute(new QueryStatementCallback(), sqlVisitors);
    }

    public List query(SqlStatement sql, RowMapper rowMapper) throws DatabaseException {
        return query(sql, rowMapper, new ArrayList());
    }

    public List query(SqlStatement sql, RowMapper rowMapper, List<SqlVisitor> sqlVisitors) throws DatabaseException {
        return (List) query(sql, new RowMapperResultSetExtractor(rowMapper), sqlVisitors);
    }

    public Object queryForObject(SqlStatement sql, RowMapper rowMapper) throws DatabaseException {
        return queryForObject(sql, rowMapper, new ArrayList());
    }

    public Object queryForObject(SqlStatement sql, RowMapper rowMapper, List<SqlVisitor> sqlVisitors) throws DatabaseException {
        List results = query(sql, rowMapper, sqlVisitors);
        return JdbcUtils.requiredSingleResult(results);
    }

    public Object queryForObject(SqlStatement sql, Class requiredType) throws DatabaseException {
        return queryForObject(sql, requiredType, new ArrayList());
    }

    public Object queryForObject(SqlStatement sql, Class requiredType, List<SqlVisitor> sqlVisitors) throws DatabaseException {
        return queryForObject(sql, getSingleColumnRowMapper(requiredType), sqlVisitors);
    }

    public long queryForLong(SqlStatement sql) throws DatabaseException {
        return queryForLong(sql, new ArrayList());
    }

    public long queryForLong(SqlStatement sql, List<SqlVisitor> sqlVisitors) throws DatabaseException {
        Number number = (Number) queryForObject(sql, Long.class, sqlVisitors);
        return (number != null ? number.longValue() : 0);
    }

    public int queryForInt(SqlStatement sql) throws DatabaseException {
        return queryForInt(sql, new ArrayList());
    }

    public int queryForInt(SqlStatement sql, List<SqlVisitor> sqlVisitors) throws DatabaseException {
        Number number = (Number) queryForObject(sql, Integer.class, sqlVisitors);
        return (number != null ? number.intValue() : 0);
    }

    public List queryForList(SqlStatement sql, Class elementType) throws DatabaseException {
        return queryForList(sql, elementType, new ArrayList());
    }

    public List queryForList(SqlStatement sql, Class elementType, List<SqlVisitor> sqlVisitors) throws DatabaseException {
        return query(sql, getSingleColumnRowMapper(elementType), sqlVisitors);
    }

    public List<Map> queryForList(SqlStatement sql) throws DatabaseException {
        return queryForList(sql, new ArrayList());
    }

    public List<Map> queryForList(SqlStatement sql, List<SqlVisitor> sqlVisitors) throws DatabaseException {
        //noinspection unchecked
        return (List<Map>) query(sql, getColumnMapRowMapper(), sqlVisitors);
    }

    public int update(final SqlStatement sql) throws DatabaseException {
        return update(sql, new ArrayList());
    }

    public int update(final SqlStatement sql, final List<SqlVisitor> sqlVisitors) throws DatabaseException {
        if (sql instanceof CallableSqlStatement) {
            throw new DatabaseException("Direct update using CallableSqlStatement not currently implemented");
        }

        class UpdateStatementCallback implements StatementCallback {
            public Object doInStatement(Statement stmt) throws SQLException, DatabaseException {
                String[] sqlToExecute = applyVisitors(sql, sqlVisitors);
                if (sqlToExecute.length != 1) {
                    throw new DatabaseException("Cannot call update on Statement that returns back multiple Sql objects");
                }
                log.debug("Executing UPDATE database command: "+sqlToExecute[0]);                
                return stmt.executeUpdate(sqlToExecute[0]);
            }


            public SqlStatement getStatement() {
                return sql;
            }
        }
        return (Integer) execute(new UpdateStatementCallback(), sqlVisitors);
    }

    /**
     * Create a new RowMapper for reading columns as key-value pairs.
     *
     * @return the RowMapper to use
     * @see ColumnMapRowMapper
     */
    protected RowMapper getColumnMapRowMapper() {
        return new ColumnMapRowMapper();
    }

    /**
     * Create a new RowMapper for reading result objects from a single column.
     *
     * @param requiredType the type that each result object is expected to match
     * @return the RowMapper to use
     * @see SingleColumnRowMapper
     */
    protected RowMapper getSingleColumnRowMapper(Class requiredType) {
        return new SingleColumnRowMapper(requiredType);
    }

    public void comment(String message) throws DatabaseException {
        LogFactory.getLogger().debug(message);
    }

    /**
     * Adapter to enable use of a RowCallbackHandler inside a ResultSetExtractor.
     * <p>Uses a regular ResultSet, so we have to be careful when using it:
     * We don't use it for navigating since this could lead to unpredictable consequences.
     */
    private static class RowCallbackHandlerResultSetExtractor implements ResultSetExtractor {

        private final RowCallbackHandler rch;

        public RowCallbackHandlerResultSetExtractor(RowCallbackHandler rch) {
            this.rch = rch;
        }

        public Object extractData(ResultSet rs) throws SQLException {
            while (rs.next()) {
                this.rch.processRow(rs);
            }
            return null;
        }
    }
}
<|MERGE_RESOLUTION|>--- conflicted
+++ resolved
@@ -1,284 +1,276 @@
-package liquibase.executor.jvm;
-
-import liquibase.database.Database;
-import liquibase.database.DatabaseConnection;
-import liquibase.database.PreparedStatementFactory;
-import liquibase.database.core.OracleDatabase;
-import liquibase.database.jvm.JdbcConnection;
-import liquibase.exception.DatabaseException;
-import liquibase.executor.AbstractExecutor;
-import liquibase.executor.Executor;
-import liquibase.logging.LogFactory;
-import liquibase.logging.Logger;
-import liquibase.snapshot.jvm.JdbcDatabaseSnapshotGenerator;
-import liquibase.sql.visitor.SqlVisitor;
-import liquibase.statement.*;
-import liquibase.util.JdbcUtils;
-import liquibase.util.StringUtils;
-import liquibase.snapshot.DatabaseSnapshotGeneratorFactory;
-
-import java.sql.CallableStatement;
-import java.sql.ResultSet;
-import java.sql.SQLException;
-import java.sql.Statement;
-import java.util.ArrayList;
-import java.util.HashMap;
-import java.util.List;
-import java.util.Map;
-
-/**
- * Class to simplify execution of SqlStatements.  Based heavily on <a href="http://static.springframework.org/spring/docs/2.0.x/reference/jdbc.html">Spring's JdbcTemplate</a>.
- * <br><br>
- * <b>Note: This class is currently intended for Liquibase-internal use only and may change without notice in the future</b>
- */
-@SuppressWarnings({"unchecked"})
-public class JdbcExecutor extends AbstractExecutor implements Executor {
-
-    private Logger log = LogFactory.getLogger();
-
-    public boolean updatesDatabase() {
-        return true;
-    }
-
-    //-------------------------------------------------------------------------
-    // Methods dealing with static SQL (java.sql.Statement)
-    //-------------------------------------------------------------------------
-
-    public Object execute(StatementCallback action, List<SqlVisitor> sqlVisitors) throws DatabaseException {
-        DatabaseConnection con = database.getConnection();
-        Statement stmt = null;
-        try {
-            stmt = ((JdbcConnection) con).getUnderlyingConnection().createStatement();
-            Statement stmtToUse = stmt;
-
-            return action.doInStatement(stmtToUse);
-        }
-        catch (SQLException ex) {
-            // Release Connection early, to avoid potential connection pool deadlock
-            // in the case when the exception translator hasn't been initialized yet.
-            JdbcUtils.closeStatement(stmt);
-            stmt = null;
-            throw new DatabaseException("Error executing SQL " + StringUtils.join(applyVisitors(action.getStatement(), sqlVisitors), "; on "+ con.getURL())+": "+ex.getMessage(), ex);
-        }
-        finally {
-            JdbcUtils.closeStatement(stmt);
-        }
-    }
-
-    public void execute(final SqlStatement sql) throws DatabaseException {
-        execute(sql, new ArrayList<SqlVisitor>());
-    }
-
-    public void execute(final SqlStatement sql, final List<SqlVisitor> sqlVisitors) throws DatabaseException {
-<<<<<<< HEAD
-=======
-        if (sql instanceof CallableSqlStatement) {
-            call(((CallableSqlStatement) sql), new ArrayList(), sqlVisitors);
-            return;
-        }
-
-        if(sql instanceof ExecutablePreparedStatement) {
-            ((ExecutablePreparedStatement) sql).execute(new PreparedStatementFactory((JdbcConnection)database.getConnection()));
-            return;
-        }
-
-
->>>>>>> 4298046d
-        class ExecuteStatementCallback implements StatementCallback {
-            public Object doInStatement(Statement stmt) throws SQLException, DatabaseException {
-                for (String statement : applyVisitors(sql, sqlVisitors)) {
-                    if (database instanceof OracleDatabase) {
-                        statement = statement.replaceFirst("/\\s*/\\s*$", ""); //remove duplicated /'s
-                    }
-
-                    log.debug("Executing EXECUTE database command: "+statement);
-                    if (statement.contains("?")) {
-                        stmt.setEscapeProcessing(false);
-                    }
-                    try {
-                        stmt.execute(statement);
-                    } catch (SQLException e) {
-                        throw e;
-                    }
-                }
-                return null;
-            }
-
-            public SqlStatement getStatement() {
-                return sql;
-            }
-        }
-        execute(new ExecuteStatementCallback(), sqlVisitors);
-    }
-
-
-    public Object query(final SqlStatement sql, final ResultSetExtractor rse) throws DatabaseException {
-        return query(sql, rse, new ArrayList<SqlVisitor>());
-    }
-
-    public Object query(final SqlStatement sql, final ResultSetExtractor rse, final List<SqlVisitor> sqlVisitors) throws DatabaseException {
-        if (sql instanceof CallableSqlStatement) {
-            throw new DatabaseException("Direct query using CallableSqlStatement not currently implemented");
-        }
-
-        class QueryStatementCallback implements StatementCallback {
-            public Object doInStatement(Statement stmt) throws SQLException, DatabaseException {
-                ResultSet rs = null;
-                try {
-                    String[] sqlToExecute = applyVisitors(sql, sqlVisitors);
-
-                    if (sqlToExecute.length != 1) {
-                        throw new DatabaseException("Can only query with statements that return one sql statement");
-                    }
-                    log.debug("Executing QUERY database command: "+sqlToExecute[0]);
-
-                    rs = stmt.executeQuery(sqlToExecute[0]);
-                    ResultSet rsToUse = rs;
-                    return rse.extractData(rsToUse);
-                }
-                finally {
-                    JdbcUtils.closeResultSet(rs);
-                }
-            }
-
-
-            public SqlStatement getStatement() {
-                return sql;
-            }
-        }
-        return execute(new QueryStatementCallback(), sqlVisitors);
-    }
-
-    public List query(SqlStatement sql, RowMapper rowMapper) throws DatabaseException {
-        return query(sql, rowMapper, new ArrayList());
-    }
-
-    public List query(SqlStatement sql, RowMapper rowMapper, List<SqlVisitor> sqlVisitors) throws DatabaseException {
-        return (List) query(sql, new RowMapperResultSetExtractor(rowMapper), sqlVisitors);
-    }
-
-    public Object queryForObject(SqlStatement sql, RowMapper rowMapper) throws DatabaseException {
-        return queryForObject(sql, rowMapper, new ArrayList());
-    }
-
-    public Object queryForObject(SqlStatement sql, RowMapper rowMapper, List<SqlVisitor> sqlVisitors) throws DatabaseException {
-        List results = query(sql, rowMapper, sqlVisitors);
-        return JdbcUtils.requiredSingleResult(results);
-    }
-
-    public Object queryForObject(SqlStatement sql, Class requiredType) throws DatabaseException {
-        return queryForObject(sql, requiredType, new ArrayList());
-    }
-
-    public Object queryForObject(SqlStatement sql, Class requiredType, List<SqlVisitor> sqlVisitors) throws DatabaseException {
-        return queryForObject(sql, getSingleColumnRowMapper(requiredType), sqlVisitors);
-    }
-
-    public long queryForLong(SqlStatement sql) throws DatabaseException {
-        return queryForLong(sql, new ArrayList());
-    }
-
-    public long queryForLong(SqlStatement sql, List<SqlVisitor> sqlVisitors) throws DatabaseException {
-        Number number = (Number) queryForObject(sql, Long.class, sqlVisitors);
-        return (number != null ? number.longValue() : 0);
-    }
-
-    public int queryForInt(SqlStatement sql) throws DatabaseException {
-        return queryForInt(sql, new ArrayList());
-    }
-
-    public int queryForInt(SqlStatement sql, List<SqlVisitor> sqlVisitors) throws DatabaseException {
-        Number number = (Number) queryForObject(sql, Integer.class, sqlVisitors);
-        return (number != null ? number.intValue() : 0);
-    }
-
-    public List queryForList(SqlStatement sql, Class elementType) throws DatabaseException {
-        return queryForList(sql, elementType, new ArrayList());
-    }
-
-    public List queryForList(SqlStatement sql, Class elementType, List<SqlVisitor> sqlVisitors) throws DatabaseException {
-        return query(sql, getSingleColumnRowMapper(elementType), sqlVisitors);
-    }
-
-    public List<Map> queryForList(SqlStatement sql) throws DatabaseException {
-        return queryForList(sql, new ArrayList());
-    }
-
-    public List<Map> queryForList(SqlStatement sql, List<SqlVisitor> sqlVisitors) throws DatabaseException {
-        //noinspection unchecked
-        return (List<Map>) query(sql, getColumnMapRowMapper(), sqlVisitors);
-    }
-
-    public int update(final SqlStatement sql) throws DatabaseException {
-        return update(sql, new ArrayList());
-    }
-
-    public int update(final SqlStatement sql, final List<SqlVisitor> sqlVisitors) throws DatabaseException {
-        if (sql instanceof CallableSqlStatement) {
-            throw new DatabaseException("Direct update using CallableSqlStatement not currently implemented");
-        }
-
-        class UpdateStatementCallback implements StatementCallback {
-            public Object doInStatement(Statement stmt) throws SQLException, DatabaseException {
-                String[] sqlToExecute = applyVisitors(sql, sqlVisitors);
-                if (sqlToExecute.length != 1) {
-                    throw new DatabaseException("Cannot call update on Statement that returns back multiple Sql objects");
-                }
-                log.debug("Executing UPDATE database command: "+sqlToExecute[0]);                
-                return stmt.executeUpdate(sqlToExecute[0]);
-            }
-
-
-            public SqlStatement getStatement() {
-                return sql;
-            }
-        }
-        return (Integer) execute(new UpdateStatementCallback(), sqlVisitors);
-    }
-
-    /**
-     * Create a new RowMapper for reading columns as key-value pairs.
-     *
-     * @return the RowMapper to use
-     * @see ColumnMapRowMapper
-     */
-    protected RowMapper getColumnMapRowMapper() {
-        return new ColumnMapRowMapper();
-    }
-
-    /**
-     * Create a new RowMapper for reading result objects from a single column.
-     *
-     * @param requiredType the type that each result object is expected to match
-     * @return the RowMapper to use
-     * @see SingleColumnRowMapper
-     */
-    protected RowMapper getSingleColumnRowMapper(Class requiredType) {
-        return new SingleColumnRowMapper(requiredType);
-    }
-
-    public void comment(String message) throws DatabaseException {
-        LogFactory.getLogger().debug(message);
-    }
-
-    /**
-     * Adapter to enable use of a RowCallbackHandler inside a ResultSetExtractor.
-     * <p>Uses a regular ResultSet, so we have to be careful when using it:
-     * We don't use it for navigating since this could lead to unpredictable consequences.
-     */
-    private static class RowCallbackHandlerResultSetExtractor implements ResultSetExtractor {
-
-        private final RowCallbackHandler rch;
-
-        public RowCallbackHandlerResultSetExtractor(RowCallbackHandler rch) {
-            this.rch = rch;
-        }
-
-        public Object extractData(ResultSet rs) throws SQLException {
-            while (rs.next()) {
-                this.rch.processRow(rs);
-            }
-            return null;
-        }
-    }
-}
+package liquibase.executor.jvm;
+
+import liquibase.database.Database;
+import liquibase.database.DatabaseConnection;
+import liquibase.database.PreparedStatementFactory;
+import liquibase.database.core.OracleDatabase;
+import liquibase.database.jvm.JdbcConnection;
+import liquibase.exception.DatabaseException;
+import liquibase.executor.AbstractExecutor;
+import liquibase.executor.Executor;
+import liquibase.logging.LogFactory;
+import liquibase.logging.Logger;
+import liquibase.snapshot.jvm.JdbcDatabaseSnapshotGenerator;
+import liquibase.sql.visitor.SqlVisitor;
+import liquibase.statement.*;
+import liquibase.util.JdbcUtils;
+import liquibase.util.StringUtils;
+import liquibase.snapshot.DatabaseSnapshotGeneratorFactory;
+
+import java.sql.CallableStatement;
+import java.sql.ResultSet;
+import java.sql.SQLException;
+import java.sql.Statement;
+import java.util.ArrayList;
+import java.util.HashMap;
+import java.util.List;
+import java.util.Map;
+
+/**
+ * Class to simplify execution of SqlStatements.  Based heavily on <a href="http://static.springframework.org/spring/docs/2.0.x/reference/jdbc.html">Spring's JdbcTemplate</a>.
+ * <br><br>
+ * <b>Note: This class is currently intended for Liquibase-internal use only and may change without notice in the future</b>
+ */
+@SuppressWarnings({"unchecked"})
+public class JdbcExecutor extends AbstractExecutor implements Executor {
+
+    private Logger log = LogFactory.getLogger();
+
+    public boolean updatesDatabase() {
+        return true;
+    }
+
+    //-------------------------------------------------------------------------
+    // Methods dealing with static SQL (java.sql.Statement)
+    //-------------------------------------------------------------------------
+
+    public Object execute(StatementCallback action, List<SqlVisitor> sqlVisitors) throws DatabaseException {
+        DatabaseConnection con = database.getConnection();
+        Statement stmt = null;
+        try {
+            stmt = ((JdbcConnection) con).getUnderlyingConnection().createStatement();
+            Statement stmtToUse = stmt;
+
+            return action.doInStatement(stmtToUse);
+        }
+        catch (SQLException ex) {
+            // Release Connection early, to avoid potential connection pool deadlock
+            // in the case when the exception translator hasn't been initialized yet.
+            JdbcUtils.closeStatement(stmt);
+            stmt = null;
+            throw new DatabaseException("Error executing SQL " + StringUtils.join(applyVisitors(action.getStatement(), sqlVisitors), "; on "+ con.getURL())+": "+ex.getMessage(), ex);
+        }
+        finally {
+            JdbcUtils.closeStatement(stmt);
+        }
+    }
+
+    public void execute(final SqlStatement sql) throws DatabaseException {
+        execute(sql, new ArrayList<SqlVisitor>());
+    }
+
+    public void execute(final SqlStatement sql, final List<SqlVisitor> sqlVisitors) throws DatabaseException {
+        if(sql instanceof ExecutablePreparedStatement) {
+            ((ExecutablePreparedStatement) sql).execute(new PreparedStatementFactory((JdbcConnection)database.getConnection()));
+            return;
+        }
+
+
+        class ExecuteStatementCallback implements StatementCallback {
+            public Object doInStatement(Statement stmt) throws SQLException, DatabaseException {
+                for (String statement : applyVisitors(sql, sqlVisitors)) {
+                    if (database instanceof OracleDatabase) {
+                        statement = statement.replaceFirst("/\\s*/\\s*$", ""); //remove duplicated /'s
+                    }
+
+                    log.debug("Executing EXECUTE database command: "+statement);
+                    if (statement.contains("?")) {
+                        stmt.setEscapeProcessing(false);
+                    }
+                    try {
+                        stmt.execute(statement);
+                    } catch (SQLException e) {
+                        throw e;
+                    }
+                }
+                return null;
+            }
+
+            public SqlStatement getStatement() {
+                return sql;
+            }
+        }
+        execute(new ExecuteStatementCallback(), sqlVisitors);
+    }
+
+
+    public Object query(final SqlStatement sql, final ResultSetExtractor rse) throws DatabaseException {
+        return query(sql, rse, new ArrayList<SqlVisitor>());
+    }
+
+    public Object query(final SqlStatement sql, final ResultSetExtractor rse, final List<SqlVisitor> sqlVisitors) throws DatabaseException {
+        if (sql instanceof CallableSqlStatement) {
+            throw new DatabaseException("Direct query using CallableSqlStatement not currently implemented");
+        }
+
+        class QueryStatementCallback implements StatementCallback {
+            public Object doInStatement(Statement stmt) throws SQLException, DatabaseException {
+                ResultSet rs = null;
+                try {
+                    String[] sqlToExecute = applyVisitors(sql, sqlVisitors);
+
+                    if (sqlToExecute.length != 1) {
+                        throw new DatabaseException("Can only query with statements that return one sql statement");
+                    }
+                    log.debug("Executing QUERY database command: "+sqlToExecute[0]);
+
+                    rs = stmt.executeQuery(sqlToExecute[0]);
+                    ResultSet rsToUse = rs;
+                    return rse.extractData(rsToUse);
+                }
+                finally {
+                    JdbcUtils.closeResultSet(rs);
+                }
+            }
+
+
+            public SqlStatement getStatement() {
+                return sql;
+            }
+        }
+        return execute(new QueryStatementCallback(), sqlVisitors);
+    }
+
+    public List query(SqlStatement sql, RowMapper rowMapper) throws DatabaseException {
+        return query(sql, rowMapper, new ArrayList());
+    }
+
+    public List query(SqlStatement sql, RowMapper rowMapper, List<SqlVisitor> sqlVisitors) throws DatabaseException {
+        return (List) query(sql, new RowMapperResultSetExtractor(rowMapper), sqlVisitors);
+    }
+
+    public Object queryForObject(SqlStatement sql, RowMapper rowMapper) throws DatabaseException {
+        return queryForObject(sql, rowMapper, new ArrayList());
+    }
+
+    public Object queryForObject(SqlStatement sql, RowMapper rowMapper, List<SqlVisitor> sqlVisitors) throws DatabaseException {
+        List results = query(sql, rowMapper, sqlVisitors);
+        return JdbcUtils.requiredSingleResult(results);
+    }
+
+    public Object queryForObject(SqlStatement sql, Class requiredType) throws DatabaseException {
+        return queryForObject(sql, requiredType, new ArrayList());
+    }
+
+    public Object queryForObject(SqlStatement sql, Class requiredType, List<SqlVisitor> sqlVisitors) throws DatabaseException {
+        return queryForObject(sql, getSingleColumnRowMapper(requiredType), sqlVisitors);
+    }
+
+    public long queryForLong(SqlStatement sql) throws DatabaseException {
+        return queryForLong(sql, new ArrayList());
+    }
+
+    public long queryForLong(SqlStatement sql, List<SqlVisitor> sqlVisitors) throws DatabaseException {
+        Number number = (Number) queryForObject(sql, Long.class, sqlVisitors);
+        return (number != null ? number.longValue() : 0);
+    }
+
+    public int queryForInt(SqlStatement sql) throws DatabaseException {
+        return queryForInt(sql, new ArrayList());
+    }
+
+    public int queryForInt(SqlStatement sql, List<SqlVisitor> sqlVisitors) throws DatabaseException {
+        Number number = (Number) queryForObject(sql, Integer.class, sqlVisitors);
+        return (number != null ? number.intValue() : 0);
+    }
+
+    public List queryForList(SqlStatement sql, Class elementType) throws DatabaseException {
+        return queryForList(sql, elementType, new ArrayList());
+    }
+
+    public List queryForList(SqlStatement sql, Class elementType, List<SqlVisitor> sqlVisitors) throws DatabaseException {
+        return query(sql, getSingleColumnRowMapper(elementType), sqlVisitors);
+    }
+
+    public List<Map> queryForList(SqlStatement sql) throws DatabaseException {
+        return queryForList(sql, new ArrayList());
+    }
+
+    public List<Map> queryForList(SqlStatement sql, List<SqlVisitor> sqlVisitors) throws DatabaseException {
+        //noinspection unchecked
+        return (List<Map>) query(sql, getColumnMapRowMapper(), sqlVisitors);
+    }
+
+    public int update(final SqlStatement sql) throws DatabaseException {
+        return update(sql, new ArrayList());
+    }
+
+    public int update(final SqlStatement sql, final List<SqlVisitor> sqlVisitors) throws DatabaseException {
+        if (sql instanceof CallableSqlStatement) {
+            throw new DatabaseException("Direct update using CallableSqlStatement not currently implemented");
+        }
+
+        class UpdateStatementCallback implements StatementCallback {
+            public Object doInStatement(Statement stmt) throws SQLException, DatabaseException {
+                String[] sqlToExecute = applyVisitors(sql, sqlVisitors);
+                if (sqlToExecute.length != 1) {
+                    throw new DatabaseException("Cannot call update on Statement that returns back multiple Sql objects");
+                }
+                log.debug("Executing UPDATE database command: "+sqlToExecute[0]);                
+                return stmt.executeUpdate(sqlToExecute[0]);
+            }
+
+
+            public SqlStatement getStatement() {
+                return sql;
+            }
+        }
+        return (Integer) execute(new UpdateStatementCallback(), sqlVisitors);
+    }
+
+    /**
+     * Create a new RowMapper for reading columns as key-value pairs.
+     *
+     * @return the RowMapper to use
+     * @see ColumnMapRowMapper
+     */
+    protected RowMapper getColumnMapRowMapper() {
+        return new ColumnMapRowMapper();
+    }
+
+    /**
+     * Create a new RowMapper for reading result objects from a single column.
+     *
+     * @param requiredType the type that each result object is expected to match
+     * @return the RowMapper to use
+     * @see SingleColumnRowMapper
+     */
+    protected RowMapper getSingleColumnRowMapper(Class requiredType) {
+        return new SingleColumnRowMapper(requiredType);
+    }
+
+    public void comment(String message) throws DatabaseException {
+        LogFactory.getLogger().debug(message);
+    }
+
+    /**
+     * Adapter to enable use of a RowCallbackHandler inside a ResultSetExtractor.
+     * <p>Uses a regular ResultSet, so we have to be careful when using it:
+     * We don't use it for navigating since this could lead to unpredictable consequences.
+     */
+    private static class RowCallbackHandlerResultSetExtractor implements ResultSetExtractor {
+
+        private final RowCallbackHandler rch;
+
+        public RowCallbackHandlerResultSetExtractor(RowCallbackHandler rch) {
+            this.rch = rch;
+        }
+
+        public Object extractData(ResultSet rs) throws SQLException {
+            while (rs.next()) {
+                this.rch.processRow(rs);
+            }
+            return null;
+        }
+    }
+}