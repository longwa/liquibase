<<<<<<< HEAD
package liquibase.util;

import liquibase.database.Database;

import java.util.ArrayList;
import java.util.Arrays;
import java.util.Collection;
import java.util.List;
import java.util.regex.Pattern;

/**
 * Various utility methods for working with strings.
 */
public class StringUtils {
    private static final Pattern commentPattern = Pattern.compile("/\\*.*?\\*/", Pattern.DOTALL);

    /**
     * This pattern is used to recognize end-of-line ANSI style comments at the end of lines of SQL. -- like this
     * and strip them out.  We might need to watch the case of new space--like this
     * and the case of having a space -- like this.
     */
    private static final Pattern dashPattern = Pattern.compile("\\-\\-.*$", Pattern.MULTILINE);

    public static String trimToEmpty(String string) {
        if (string == null) {
            return "";
        }
        return string.trim();
    }

    public static String trimToNull(String string) {
        if (string == null) {
            return null;
        }
        String returnString = string.trim();
        if (returnString.length() == 0) {
            return null;
        } else {
            return returnString;
        }
    }
    
    /**
     * Removes any comments from multiple line SQL using {@link #stripComments(String)}
     *  and then extracts each individual statement using {@link #splitSQL(String, String)}.
     * 
     * @param multiLineSQL A String containing all the SQL statements
     * @param stripComments If true then comments will be stripped, if false then they will be left in the code
     */
    public static String[] processMutliLineSQL(String multiLineSQL,boolean stripComments, boolean splitStatements, String endDelimiter) {
        
        String stripped = stripComments ? stripComments(multiLineSQL) : multiLineSQL;
	if (splitStatements) {
	    return splitSQL(stripped, endDelimiter);
	} else {
	    return new String[]{stripped};
	}
    }

    /**
     * Splits a (possible) multi-line SQL statement along ;'s and "go"'s.
     */
    public static String[] splitSQL(String multiLineSQL, String endDelimiter) {
        if (endDelimiter == null) {
            endDelimiter = ";\\s*\n|;$|\n[gG][oO]\\s*\n|\n[Gg][oO]\\s*$";
        } else {
            if (endDelimiter.equalsIgnoreCase("go")) {
                endDelimiter = "\n[gG][oO]\\s*\n|\n[Gg][oO]\\s*$";
            }
        }
        String[] initialSplit = multiLineSQL.split(endDelimiter);
        List<String> strings = new ArrayList<String>();
        for (String anInitialSplit : initialSplit) {
            String singleLineSQL = anInitialSplit.trim();
            if (singleLineSQL.length() > 0) {
                strings.add(singleLineSQL);
            }
        }

        return strings.toArray(new String[strings.size()]);
    }

    /**
     * Searches through a String which contains SQL code and strips out
     * any comments that are between \/**\/ or anything that matches
     * SP--SP<text>\n (to support the ANSI standard commenting of --
     * at the end of a line).
     * 
     * @return The String without the comments in
     */
    public static String stripComments(String multiLineSQL) {
        String strippedSingleLines = Pattern.compile("\\s*\\-\\-.*\n").matcher(multiLineSQL).replaceAll("\n");
        strippedSingleLines = Pattern.compile("\\s*\\-\\-.*$").matcher(strippedSingleLines).replaceAll("\n");
        return Pattern.compile("/\\*.*?\\*/", Pattern.DOTALL).matcher(strippedSingleLines).replaceAll("").trim();
    }

    public static String indent(String string) {
        return indent(string, 4);
    }

    public static String indent(String string, int padding) {
        String pad = StringUtils.repeat(" ", padding);
        return pad+(string.trim().replaceAll("\n[ \t]*", "\n" + pad));
    }

    public static String join(String[] array, String delimiter) {
        return join(Arrays.asList(array), delimiter);
    }

    public static String join(Collection<String> collection, String delimiter) {
        return join(collection, delimiter, new StringUtilsFormatter() {
            @Override
            public String toString(Object obj) {
                return (String) obj;
            }
        });

    }

    public static String join(Collection collection, String delimiter, StringUtilsFormatter formatter) {
        if (collection == null) {
            return null;
        }

        if (collection.size() == 0) {
            return "";
        }
        
        StringBuffer buffer = new StringBuffer();
        for (Object val : collection) {
            buffer.append(formatter.toString(val)).append(delimiter);
        }

        String returnString = buffer.toString();
        return returnString.substring(0, returnString.length()-delimiter.length());
    }

    public static List<String> splitAndTrim(String s, String regex) {
        if (s == null) {
            return null;
        }
        List<String> returnList = new ArrayList<String>();
        for (String string : s.split(regex)) {
            returnList.add(string.trim());
        }

        return returnList;


    }

    public static String repeat(String string, int times) {
        String returnString = "";
        for (int i=0; i<times; i++) {
            returnString += string;
        }

        return returnString;
    }

    public static String join(Integer[] array, String delimiter) {
        if (array == null) {
            return null;
        }

        int[] ints = new int[array.length];
        for (int i=0; i < ints.length; i++)
        {
            ints[i] = array[i];
        }
	return StringUtils.join(ints, delimiter);
    }

    public static String join(int[] array, String delimiter) {
        if (array == null) {
            return null;
        }

        if (array.length == 0) {
            return "";
        }

        StringBuffer buffer = new StringBuffer();
        for (int val : array) {
            buffer.append(val).append(delimiter);
        }

        String returnString = buffer.toString();
        return returnString.substring(0, returnString.length()-delimiter.length());
    }

    public static String lowerCaseFirst(String string) {
        return string.substring(0, 1).toLowerCase()+string.substring(1);
    }

    public static String upperCaseFirst(String string) {
        return string.substring(0, 1).toUpperCase()+string.substring(1);
    }

    public static String standardizeLineEndings(String string) {
        if (string == null) {
            return null;
        }
        return string.replace("\r\n", "\n").replace("\r","\n");
    }

    public static interface StringUtilsFormatter {
        public String toString(Object obj);
    }
}
=======
package liquibase.util;

import liquibase.database.Database;

import java.util.ArrayList;
import java.util.Arrays;
import java.util.Collection;
import java.util.List;
import java.util.regex.Pattern;

/**
 * Various utility methods for working with strings.
 */
public class StringUtils {
    private static final Pattern commentPattern = Pattern.compile("/\\*.*?\\*/", Pattern.DOTALL);

    /**
     * This pattern is used to recognize end-of-line ANSI style comments at the end of lines of SQL. -- like this
     * and strip them out.  We might need to watch the case of new space--like this
     * and the case of having a space -- like this.
     */
    private static final Pattern dashPattern = Pattern.compile("\\-\\-.*$", Pattern.MULTILINE);

    public static String trimToEmpty(String string) {
        if (string == null) {
            return "";
        }
        return string.trim();
    }

    public static String trimToNull(String string) {
        if (string == null) {
            return null;
        }
        String returnString = string.trim();
        if (returnString.length() == 0) {
            return null;
        } else {
            return returnString;
        }
    }
    
    /**
     * Removes any comments from multiple line SQL using {@link #stripComments(String)}
     *  and then extracts each individual statement using {@link #splitSQL(String, String)}.
     * 
     * @param multiLineSQL A String containing all the SQL statements
     * @param stripComments If true then comments will be stripped, if false then they will be left in the code
     */
    public static String[] processMutliLineSQL(String multiLineSQL,boolean stripComments, boolean splitStatements, String endDelimiter) {
        
        String stripped = stripComments ? stripComments(multiLineSQL) : multiLineSQL;
	if (splitStatements) {
	    return splitSQL(stripped, endDelimiter);
	} else {
	    return new String[]{stripped};
	}
    }

    /**
     * Splits a (possible) multi-line SQL statement along ;'s and "go"'s.
     */
    public static String[] splitSQL(String multiLineSQL, String endDelimiter) {
        if (endDelimiter == null) {
            endDelimiter = ";\\s*\n|;$|\n[gG][oO]\\s*\n|\n[Gg][oO]\\s*$";
        } else {
            if (endDelimiter.equalsIgnoreCase("go")) {
                endDelimiter = "\n[gG][oO]\\s*\n|\n[Gg][oO]\\s*$";
            }
        }
        String[] initialSplit = multiLineSQL.split(endDelimiter);
        List<String> strings = new ArrayList<String>();
        for (String anInitialSplit : initialSplit) {
            String singleLineSQL = anInitialSplit.trim();
            if (singleLineSQL.length() > 0) {
                strings.add(singleLineSQL);
            }
        }

        return strings.toArray(new String[strings.size()]);
    }

    /**
     * Searches through a String which contains SQL code and strips out
     * any comments that are between \/**\/ or anything that matches
     * SP--SP<text>\n (to support the ANSI standard commenting of --
     * at the end of a line).
     * 
     * @return The String without the comments in
     */
    public static String stripComments(String multiLineSQL) {
        String strippedSingleLines = Pattern.compile("\\s*\\-\\-.*\n").matcher(multiLineSQL).replaceAll("\n");
        strippedSingleLines = Pattern.compile("\\s*\\-\\-.*$").matcher(strippedSingleLines).replaceAll("\n");
        return Pattern.compile("/\\*.*?\\*/", Pattern.DOTALL).matcher(strippedSingleLines).replaceAll("").trim();
    }

    public static String join(String[] array, String delimiter) {
        return join(Arrays.asList(array), delimiter);
    }

    public static String join(Collection<String> collection, String delimiter) {
        if (collection == null) {
            return null;
        }

        if (collection.size() == 0) {
            return "";
        }
        
        StringBuffer buffer = new StringBuffer();
        for (String val : collection) {
            buffer.append(val).append(delimiter);
        }

        String returnString = buffer.toString();
        return returnString.substring(0, returnString.length()-delimiter.length());
    }

    public static List<String> splitAndTrim(String s, String regex) {
        if (s == null) {
            return null;
        }
        List<String> returnList = new ArrayList<String>();
        for (String string : s.split(regex)) {
            returnList.add(string.trim());
        }

        return returnList;


    }

    public static String repeat(String string, int times) {
        String returnString = "";
        for (int i=0; i<times; i++) {
            returnString += string;
        }

        return returnString;
    }

    public static String join(Integer[] array, String delimiter) {
        if (array == null) {
            return null;
        }

        int[] ints = new int[array.length];
        for (int i=0; i < ints.length; i++)
        {
            ints[i] = array[i];
        }
	return StringUtils.join(ints, delimiter);
    }

    public static String join(int[] array, String delimiter) {
        if (array == null) {
            return null;
        }

        if (array.length == 0) {
            return "";
        }

        StringBuffer buffer = new StringBuffer();
        for (int val : array) {
            buffer.append(val).append(delimiter);
        }

        String returnString = buffer.toString();
        return returnString.substring(0, returnString.length()-delimiter.length());
    }

    public static String lowerCaseFirst(String string) {
        return string.substring(0, 1).toLowerCase()+string.substring(1);
    }

    public static String upperCaseFirst(String string) {
        return string.substring(0, 1).toUpperCase()+string.substring(1);
    }

    public static String standardizeLineEndings(String string) {
        if (string == null) {
            return null;
        }
        return string.replace("\r\n", "\n").replace("\r","\n");
    }

    public static boolean isAscii(String string) {
        if (string == null) {
            return true;
        }
        for (char c : string.toCharArray()) {
            if (!isAscii(c)) {
                return false;
            }
        }
        return true;
    }

    public static boolean isAscii(char ch) {
        return ch < 128;
    }
}
>>>>>>> be0828be
<|MERGE_RESOLUTION|>--- conflicted
+++ resolved
@@ -1,4 +1,3 @@
-<<<<<<< HEAD
 package liquibase.util;
 
 import liquibase.database.Database;
@@ -208,194 +207,6 @@
     public static interface StringUtilsFormatter {
         public String toString(Object obj);
     }
-}
-=======
-package liquibase.util;
-
-import liquibase.database.Database;
-
-import java.util.ArrayList;
-import java.util.Arrays;
-import java.util.Collection;
-import java.util.List;
-import java.util.regex.Pattern;
-
-/**
- * Various utility methods for working with strings.
- */
-public class StringUtils {
-    private static final Pattern commentPattern = Pattern.compile("/\\*.*?\\*/", Pattern.DOTALL);
-
-    /**
-     * This pattern is used to recognize end-of-line ANSI style comments at the end of lines of SQL. -- like this
-     * and strip them out.  We might need to watch the case of new space--like this
-     * and the case of having a space -- like this.
-     */
-    private static final Pattern dashPattern = Pattern.compile("\\-\\-.*$", Pattern.MULTILINE);
-
-    public static String trimToEmpty(String string) {
-        if (string == null) {
-            return "";
-        }
-        return string.trim();
-    }
-
-    public static String trimToNull(String string) {
-        if (string == null) {
-            return null;
-        }
-        String returnString = string.trim();
-        if (returnString.length() == 0) {
-            return null;
-        } else {
-            return returnString;
-        }
-    }
-    
-    /**
-     * Removes any comments from multiple line SQL using {@link #stripComments(String)}
-     *  and then extracts each individual statement using {@link #splitSQL(String, String)}.
-     * 
-     * @param multiLineSQL A String containing all the SQL statements
-     * @param stripComments If true then comments will be stripped, if false then they will be left in the code
-     */
-    public static String[] processMutliLineSQL(String multiLineSQL,boolean stripComments, boolean splitStatements, String endDelimiter) {
-        
-        String stripped = stripComments ? stripComments(multiLineSQL) : multiLineSQL;
-	if (splitStatements) {
-	    return splitSQL(stripped, endDelimiter);
-	} else {
-	    return new String[]{stripped};
-	}
-    }
-
-    /**
-     * Splits a (possible) multi-line SQL statement along ;'s and "go"'s.
-     */
-    public static String[] splitSQL(String multiLineSQL, String endDelimiter) {
-        if (endDelimiter == null) {
-            endDelimiter = ";\\s*\n|;$|\n[gG][oO]\\s*\n|\n[Gg][oO]\\s*$";
-        } else {
-            if (endDelimiter.equalsIgnoreCase("go")) {
-                endDelimiter = "\n[gG][oO]\\s*\n|\n[Gg][oO]\\s*$";
-            }
-        }
-        String[] initialSplit = multiLineSQL.split(endDelimiter);
-        List<String> strings = new ArrayList<String>();
-        for (String anInitialSplit : initialSplit) {
-            String singleLineSQL = anInitialSplit.trim();
-            if (singleLineSQL.length() > 0) {
-                strings.add(singleLineSQL);
-            }
-        }
-
-        return strings.toArray(new String[strings.size()]);
-    }
-
-    /**
-     * Searches through a String which contains SQL code and strips out
-     * any comments that are between \/**\/ or anything that matches
-     * SP--SP<text>\n (to support the ANSI standard commenting of --
-     * at the end of a line).
-     * 
-     * @return The String without the comments in
-     */
-    public static String stripComments(String multiLineSQL) {
-        String strippedSingleLines = Pattern.compile("\\s*\\-\\-.*\n").matcher(multiLineSQL).replaceAll("\n");
-        strippedSingleLines = Pattern.compile("\\s*\\-\\-.*$").matcher(strippedSingleLines).replaceAll("\n");
-        return Pattern.compile("/\\*.*?\\*/", Pattern.DOTALL).matcher(strippedSingleLines).replaceAll("").trim();
-    }
-
-    public static String join(String[] array, String delimiter) {
-        return join(Arrays.asList(array), delimiter);
-    }
-
-    public static String join(Collection<String> collection, String delimiter) {
-        if (collection == null) {
-            return null;
-        }
-
-        if (collection.size() == 0) {
-            return "";
-        }
-        
-        StringBuffer buffer = new StringBuffer();
-        for (String val : collection) {
-            buffer.append(val).append(delimiter);
-        }
-
-        String returnString = buffer.toString();
-        return returnString.substring(0, returnString.length()-delimiter.length());
-    }
-
-    public static List<String> splitAndTrim(String s, String regex) {
-        if (s == null) {
-            return null;
-        }
-        List<String> returnList = new ArrayList<String>();
-        for (String string : s.split(regex)) {
-            returnList.add(string.trim());
-        }
-
-        return returnList;
-
-
-    }
-
-    public static String repeat(String string, int times) {
-        String returnString = "";
-        for (int i=0; i<times; i++) {
-            returnString += string;
-        }
-
-        return returnString;
-    }
-
-    public static String join(Integer[] array, String delimiter) {
-        if (array == null) {
-            return null;
-        }
-
-        int[] ints = new int[array.length];
-        for (int i=0; i < ints.length; i++)
-        {
-            ints[i] = array[i];
-        }
-	return StringUtils.join(ints, delimiter);
-    }
-
-    public static String join(int[] array, String delimiter) {
-        if (array == null) {
-            return null;
-        }
-
-        if (array.length == 0) {
-            return "";
-        }
-
-        StringBuffer buffer = new StringBuffer();
-        for (int val : array) {
-            buffer.append(val).append(delimiter);
-        }
-
-        String returnString = buffer.toString();
-        return returnString.substring(0, returnString.length()-delimiter.length());
-    }
-
-    public static String lowerCaseFirst(String string) {
-        return string.substring(0, 1).toLowerCase()+string.substring(1);
-    }
-
-    public static String upperCaseFirst(String string) {
-        return string.substring(0, 1).toUpperCase()+string.substring(1);
-    }
-
-    public static String standardizeLineEndings(String string) {
-        if (string == null) {
-            return null;
-        }
-        return string.replace("\r\n", "\n").replace("\r","\n");
-    }
 
     public static boolean isAscii(String string) {
         if (string == null) {
@@ -412,5 +223,4 @@
     public static boolean isAscii(char ch) {
         return ch < 128;
     }
-}
->>>>>>> be0828be
+}