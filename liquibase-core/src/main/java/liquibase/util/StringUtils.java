--- conflicted
+++ resolved
@@ -454,7 +454,31 @@
         }
     }
 
-<<<<<<< HEAD
+    /**
+     * Returns if two strings are equal, ignoring:
+     * <ul>
+     * <li>case (uppercase/lowercase)</li>
+     * <li>difference between null, and empty string, and a string that only has spaces</li>
+     * </ul>
+     *
+     * @param s1 the first String to compare (or null)
+     * @param s2 the second String to compare (or null)
+     * @return true if the Strings are equal by the above criteria, false in all other cases
+     */
+    public static boolean equalsIgnoreCaseAndEmpty(String s1, String s2) {
+        String clean1 = trimToNull(s1);
+        String clean2 = trimToNull(s2);
+        if (clean1 == null && clean2 == null) {
+            return true;
+        } else {
+            // Both cannot be null at this point
+            if (clean1 == null || clean2 == null) {
+                return false;
+            }
+        }
+        return clean1.equalsIgnoreCase(clean2);
+    }
+
 
     /**
      * From commonslang3 -> StringUtils
@@ -525,30 +549,5 @@
         return str.substring(start, end);
     }
 
-=======
-    /**
-     * Returns if two strings are equal, ignoring:
-     * <ul>
-     * <li>case (uppercase/lowercase)</li>
-     * <li>difference between null, and empty string, and a string that only has spaces</li>
-     * </ul>
-     *
-     * @param s1 the first String to compare (or null)
-     * @param s2 the second String to compare (or null)
-     * @return true if the Strings are equal by the above criteria, false in all other cases
-     */
-    public static boolean equalsIgnoreCaseAndEmpty(String s1, String s2) {
-        String clean1 = trimToNull(s1);
-        String clean2 = trimToNull(s2);
-        if (clean1 == null && clean2 == null) {
-            return true;
-        } else {
-            // Both cannot be null at this point
-            if (clean1 == null || clean2 == null) {
-                return false;
-            }
-        }
-        return clean1.equalsIgnoreCase(clean2);
-    }
->>>>>>> cf6db662
+
 }