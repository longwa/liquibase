--- conflicted
+++ resolved
@@ -77,12 +77,7 @@
     }
 
     public boolean isAutoIncrement() {
-<<<<<<< HEAD
-        Boolean isAutoIncrement = getAttribute("autoIncrement", Boolean.class);
-        return isAutoIncrement != null && isAutoIncrement;
-=======
        return getAutoIncrementInformation() != null;
->>>>>>> 1e5120c2
     }
 
     public AutoIncrementInformation getAutoIncrementInformation() {
