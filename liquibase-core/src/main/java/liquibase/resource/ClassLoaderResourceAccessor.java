package liquibase.resource;

import liquibase.configuration.GlobalConfiguration;
import liquibase.configuration.LiquibaseConfiguration;
import liquibase.logging.LogFactory;
import liquibase.util.StringUtils;
import liquibase.util.SpringBootFatJar;

import java.io.File;
import java.io.IOException;
import java.io.InputStream;
import java.net.*;
import java.util.*;
import java.util.jar.JarEntry;
import java.util.jar.JarFile;

/**
 * An implementation of {@link liquibase.resource.ResourceAccessor} that wraps a class loader.
 */
public class ClassLoaderResourceAccessor extends AbstractResourceAccessor {

    private ClassLoader classLoader;
    public ClassLoaderResourceAccessor() {
        this.classLoader = getClass().getClassLoader();
        init(); //init needs to be called after classloader is set
    }

    public ClassLoaderResourceAccessor(ClassLoader classLoader) {
        this.classLoader = classLoader;
        init(); //init needs to be called after classloader is set
    }

    @Override
    public Set<InputStream> getResourcesAsStream(String path) throws IOException {
        Enumeration<URL> resources = classLoader.getResources(path);
        if (resources == null || !resources.hasMoreElements()) {
            return null;
        }
        Set<String> seenUrls = new HashSet<String>();
        Set<InputStream> returnSet = new HashSet<InputStream>();
        while (resources.hasMoreElements()) {
            URL url = resources.nextElement();
            if (seenUrls.contains(url.toExternalForm())) {
                continue;
            }
            seenUrls.add(url.toExternalForm());
            LogFactory.getInstance().getLog().debug("Opening "+url.toExternalForm()+" as "+path);

            URLConnection connection = url.openConnection();
            connection.setUseCaches(false);
            InputStream resourceAsStream = connection.getInputStream();
            if (resourceAsStream != null) {
                returnSet.add(resourceAsStream);
            }
        }

        return returnSet;
    }

    @Override
    public Set<String> list(String relativeTo, String path, boolean includeFiles, boolean includeDirectories, boolean recursive) throws IOException {
        path = convertToPath(relativeTo, path);

        Enumeration<URL> fileUrls = classLoader.getResources(path);

        Set<String> returnSet = new HashSet<String>();

        if (!fileUrls.hasMoreElements() && (path.startsWith("jar:") || path.startsWith("file:") || path.startsWith("wsjar:file:") || path.startsWith("zip:"))) {
            fileUrls = new Vector<URL>(Arrays.asList(new URL(path))).elements();
        }

        while (fileUrls.hasMoreElements()) {
            URL fileUrl = fileUrls.nextElement();

            if (fileUrl.toExternalForm().startsWith("jar:file:")
                    || fileUrl.toExternalForm().startsWith("wsjar:file:")
                    || fileUrl.toExternalForm().startsWith("zip:")) {

                String[] zipAndFile = fileUrl.getFile().split("!");
                String zipFilePath = zipAndFile[0];
                if (zipFilePath.matches("file:\\/[A-Za-z]:\\/.*")) {
                    zipFilePath = zipFilePath.replaceFirst("file:\\/", "");
                } else {
                    zipFilePath = zipFilePath.replaceFirst("file:", "");
                }
                zipFilePath = URLDecoder.decode(zipFilePath, LiquibaseConfiguration.getInstance().getConfiguration(GlobalConfiguration.class).getOutputEncoding());

<<<<<<< HEAD
                path = SpringBootFatJar.getPathForResource(path);
                if (path.startsWith("classpath:")) {
                    path = path.replaceFirst("classpath:", "");
                }
                if (path.startsWith("classpath*:")) {
                    path = path.replaceFirst("classpath\\*:", "");
=======
                String resourcePath = zipAndFile[1];
                if (resourcePath.startsWith("/")) {
                    resourcePath = resourcePath.substring(1);
>>>>>>> 3af245b4
                }

                // TODO:When we update to Java 7+, we can can create a FileSystem from the JAR (zip)
                // file, and then use NIO's directory walking and filtering mechanisms to search through it.
                //
                // As of 2016-02-03, Liquibase is Java 6+ (1.6)

                // java.util.JarFile has a slightly nicer interface than ZipInputStream here and
                // it works for zip files as well as JAR files
                JarFile zipfile = new JarFile(zipFilePath, false);

                try {
                    Enumeration<JarEntry> entries = zipfile.entries();
                    while (entries.hasMoreElements()) {
                        JarEntry entry = entries.nextElement();

                        if (entry.getName().startsWith(resourcePath)) {

                            if (!recursive) {
                                String pathAsDir = resourcePath.endsWith("/")
                                        ? resourcePath
                                        : resourcePath + "/";
                                if (!entry.getName().startsWith(pathAsDir)
                                 || entry.getName().substring(pathAsDir.length()).contains("/")) {
                                    continue;
                                }
                            }

                            if (entry.isDirectory() && includeDirectories) {
                                returnSet.add(entry.getName());
                            } else if (includeFiles) {
                                returnSet.add(entry.getName());
                            }
                        }
                    }
                } finally {
                    zipfile.close();
                }
            } else {
                try {
                    File file = new File(fileUrl.toURI());
                    if (file.exists()) {
                        getContents(file, recursive, includeFiles, includeDirectories, path, returnSet);
                    }
                } catch (URISyntaxException e) {
                    //not a local file
                } catch (IllegalArgumentException e) {
                    //not a local file
                }
            }

            Enumeration<URL> resources = classLoader.getResources(path);

            while (resources.hasMoreElements()) {
                String url = resources.nextElement().toExternalForm();
                url = url.replaceFirst("^\\Q" + path + "\\E", "");
                returnSet.add(url);
            }
        }

        if (returnSet.size() == 0) {
            return null;
        }
        return returnSet;
    }

    @Override
    public ClassLoader toClassLoader() {
        return classLoader;
    }

    @Override
    public String toString() {
        String description;
        if (classLoader instanceof URLClassLoader) {
            List<String> urls = new ArrayList<String>();
            for (URL url : ((URLClassLoader) classLoader).getURLs()) {
                urls.add(url.toExternalForm());
            }
            description = StringUtils.join(urls, ",");
        } else {
            description = classLoader.getClass().getName();
        }
        return getClass().getName()+"("+ description +")";

    }
}<|MERGE_RESOLUTION|>--- conflicted
+++ resolved
@@ -85,18 +85,12 @@
                 }
                 zipFilePath = URLDecoder.decode(zipFilePath, LiquibaseConfiguration.getInstance().getConfiguration(GlobalConfiguration.class).getOutputEncoding());
 
-<<<<<<< HEAD
                 path = SpringBootFatJar.getPathForResource(path);
                 if (path.startsWith("classpath:")) {
                     path = path.replaceFirst("classpath:", "");
                 }
                 if (path.startsWith("classpath*:")) {
                     path = path.replaceFirst("classpath\\*:", "");
-=======
-                String resourcePath = zipAndFile[1];
-                if (resourcePath.startsWith("/")) {
-                    resourcePath = resourcePath.substring(1);
->>>>>>> 3af245b4
                 }
 
                 // TODO:When we update to Java 7+, we can can create a FileSystem from the JAR (zip)
