--- conflicted
+++ resolved
@@ -61,11 +61,7 @@
                 @Override
                 public int compare(Class<? extends LiquibaseDataType> o1, Class<? extends LiquibaseDataType> o2) {
                     try {
-<<<<<<< HEAD
-                        return -1 * new Integer(o1.newInstance().getPriority()).compareTo(o2.newInstance().getPriority());
-=======
                         return -1 * Integer.valueOf(o1.newInstance().getPriority()).compareTo(o2.newInstance().getPriority());
->>>>>>> cab63c81
                     } catch (Exception e) {
                         throw new UnexpectedLiquibaseException(e);
                     }
