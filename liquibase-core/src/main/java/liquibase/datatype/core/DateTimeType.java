--- conflicted
+++ resolved
@@ -15,11 +15,8 @@
 import java.text.DateFormat;
 import java.text.ParseException;
 import java.text.SimpleDateFormat;
-<<<<<<< HEAD
 import java.util.regex.Matcher;
 import java.util.regex.Pattern;
-=======
->>>>>>> fd1c7e1f
 
 @DataTypeInfo(name = "datetime", minParameters = 0, maxParameters = 1,
     aliases = {"java.sql.Types.DATETIME", "java.util.Date", "smalldatetime", "datetime2"},
@@ -30,23 +27,12 @@
 
     @Override
     public DatabaseDataType toDatabaseDataType(Database database) {
-<<<<<<< HEAD
         if ((database instanceof DerbyDatabase) || (database instanceof FirebirdDatabase) || (database instanceof
             H2Database) || (database instanceof HsqlDatabase)) {
             return new DatabaseDataType(SQL_DATETYPE_TIMESTAMP);
-=======
-        String originalDefinition = StringUtils.trimToEmpty(getRawDefinition());
-        boolean allowFractional = supportsFractionalDigits(database);
-        if (database instanceof AbstractDb2Database
-                || database instanceof DerbyDatabase
-                || database instanceof FirebirdDatabase
-                || database instanceof H2Database
-                || database instanceof HsqlDatabase) {
-            return new DatabaseDataType("TIMESTAMP");
->>>>>>> fd1c7e1f
-        }
-
-        if (database instanceof DB2Database) {
+        }
+
+        if (database instanceof AbstractDb2Database) {
             return new DatabaseDataType(SQL_DATETYPE_TIMESTAMP, getParameters());
 		}
 
