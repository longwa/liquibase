package liquibase.datatype.core;

import liquibase.configuration.GlobalConfiguration;
import liquibase.configuration.LiquibaseConfiguration;
import liquibase.database.Database;
import liquibase.database.core.*;
import liquibase.datatype.DataTypeInfo;
import liquibase.datatype.DatabaseDataType;
import liquibase.datatype.LiquibaseDataType;
import liquibase.exception.DatabaseException;
import liquibase.statement.DatabaseFunction;
import liquibase.util.StringUtils;

@DataTypeInfo(name = "clob", aliases = { "longvarchar", "text", "longtext", "java.sql.Types.LONGVARCHAR", "java.sql.Types.CLOB", "nclob", "longnvarchar", "ntext", "java.sql.Types.LONGNVARCHAR", "java.sql.Types.NCLOB", "tinytext", "mediumtext" }, minParameters = 0, maxParameters = 0, priority = LiquibaseDataType.PRIORITY_DEFAULT)
public class ClobType extends LiquibaseDataType {

    @Override
    public String objectToSql(Object value, Database database) {
        if (value == null || value.toString().equalsIgnoreCase("null")) {
            return null;
        }

        if (value instanceof DatabaseFunction) {
            return value.toString();
        }

        String val = String.valueOf(value);
        // postgres type character varying gets identified as a char type
        // simple sanity check to avoid double quoting a value
        if (val.startsWith("'")) {
            return val;
        } else {
//            if (database instanceof MSSQLDatabase && !StringUtils.isAscii(val)) {
//                return "N'"+database.escapeStringForDatabase(val)+"'";
//            }

            return "'"+database.escapeStringForDatabase(val)+"'";
        }
    }

    @Override
    public DatabaseDataType toDatabaseDataType(Database database) {
        String originalDefinition = StringUtils.trimToEmpty(getRawDefinition());
<<<<<<< HEAD
//        if (database instanceof MSSQLDatabase) {
//            if (!LiquibaseConfiguration.getInstance().getProperty(GlobalConfiguration.class, GlobalConfiguration.CONVERT_DATA_TYPES).getValue(Boolean.class) && originalDefinition.toLowerCase().startsWith("text")) {
//                return new DatabaseDataType("TEXT");
//            }
//        }
=======
        if (database instanceof MSSQLDatabase) {
            if (!LiquibaseConfiguration.getInstance().getProperty(GlobalConfiguration.class, GlobalConfiguration.CONVERT_DATA_TYPES).getValue(Boolean.class) && originalDefinition.toLowerCase().startsWith("text")) {
                DatabaseDataType type = new DatabaseDataType(database.escapeDataTypeName("text"));
                type.addAdditionalInformation(getAdditionalInformation());
                return type;
            }
        }

        if (database instanceof FirebirdDatabase) {
            return new DatabaseDataType("BLOB SUB_TYPE TEXT");
        } else if (database instanceof SybaseASADatabase) {
            return new DatabaseDataType("LONG VARCHAR");
        } else if (database instanceof MSSQLDatabase) {
            if (originalDefinition.equalsIgnoreCase("text")
                    || originalDefinition.equals("[text]")
                    || originalDefinition.matches("(?i)text .+")
                    || originalDefinition.matches("\\[text\\] .+")) {

                DatabaseDataType type = new DatabaseDataType(database.escapeDataTypeName("text"));
                type.addAdditionalInformation(getAdditionalInformation());
                return type;
            }
            if (originalDefinition.equalsIgnoreCase("ntext")
                    || originalDefinition.equals("[ntext]")
                    || originalDefinition.matches("(?i)ntext .+")
                    || originalDefinition.matches("\\[ntext\\] .+")) {
>>>>>>> 182e6078

//        if (database instanceof FirebirdDatabase) {
//            return new DatabaseDataType("BLOB SUB_TYPE TEXT");
//        } else if (database instanceof SybaseASADatabase) {
//            return new DatabaseDataType("LONG VARCHAR");
//        } else if (database instanceof MSSQLDatabase) {
//            if (originalDefinition.equalsIgnoreCase("text")
//                    || originalDefinition.equals("[text]")
//                    || originalDefinition.matches("(?i)text .+")
//                    || originalDefinition.matches("\\[text\\] .+")) {
//
//                DatabaseDataType type = new DatabaseDataType(database.escapeDataTypeName("text"));
//                type.addAdditionalInformation(getAdditionalInformation());
//                return type;
//            }
//            if (originalDefinition.equalsIgnoreCase("ntext")
//                    || originalDefinition.equals("[ntext]")
//                    || originalDefinition.matches("(?i)ntext .+")
//                    || originalDefinition.matches("\\[ntext\\] .+")) {
//
//                DatabaseDataType type = new DatabaseDataType(database.escapeDataTypeName("ntext"));
//                type.addAdditionalInformation(getAdditionalInformation());
//                return type;
//            }
//            if (originalDefinition.equalsIgnoreCase("nclob")) {
//                try {
//                    if (database.getDatabaseMajorVersion() <= 8) { //2000 or earlier
//                        DatabaseDataType type = new DatabaseDataType(database.escapeDataTypeName("ntext"));
//                        type.addAdditionalInformation(getAdditionalInformation());
//                        return type;
//                    }
//                } catch (DatabaseException ignore) { } //assuming it is a newer version
//
//                return new DatabaseDataType(database.escapeDataTypeName("nvarchar"), "MAX");
//            }
//            try {
//                if (database.getDatabaseMajorVersion() <= 8) { //2000 or earlier
//                    DatabaseDataType type = new DatabaseDataType(database.escapeDataTypeName("text"));
//                    type.addAdditionalInformation(getAdditionalInformation());
//                    return type;
//                }
//            } catch (DatabaseException ignore) { } //assuming it is a newer version
//
//            return new DatabaseDataType(database.escapeDataTypeName("varchar"), "MAX");
//        } else if (database instanceof MySQLDatabase) {
//            if (originalDefinition.toLowerCase().startsWith("text")) {
//                return new DatabaseDataType("TEXT");
//            } else if (originalDefinition.toLowerCase().startsWith("tinytext")) {
//                return new DatabaseDataType("TINYTEXT");
//            } else if (originalDefinition.toLowerCase().startsWith("mediumtext")) {
//                return new DatabaseDataType("MEDIUMTEXT");
//            } else {
//                return new DatabaseDataType("LONGTEXT");
//            }
//        } else if (database instanceof H2DatabaseTemp || database instanceof HsqlDatabase) {
//            if (originalDefinition.toLowerCase().startsWith("longvarchar") || originalDefinition.startsWith("java.sql.Types.LONGVARCHAR")) {
//                return new DatabaseDataType("LONGVARCHAR");
//            } else {
//                return new DatabaseDataType("CLOB");
//            }
//        } else if (database instanceof PostgresDatabase || database instanceof SQLiteDatabase || database instanceof SybaseDatabase) {
//            return new DatabaseDataType("TEXT");
//        } else if (database instanceof OracleDatabase) {
//            if (originalDefinition.equalsIgnoreCase("nclob")) {
//                return new DatabaseDataType("NCLOB");
//            }
//            return new DatabaseDataType("CLOB");
//        } else if (database instanceof InformixDatabase) {
//            if (originalDefinition.toLowerCase().startsWith("text")) {
//                return new DatabaseDataType("TEXT");
//            }
//        }
        return super.toDatabaseDataType(database);
    }

    //sqlite
    //        } else if (columnTypeString.equals("TEXT") ||
//                columnTypeString.toLowerCase(Locale.ENGLISH).contains("uuid") ||
//                columnTypeString.toLowerCase(Locale.ENGLISH).contains("uniqueidentifier") ||
//                columnTypeString.toLowerCase(Locale.ENGLISH).equals("uniqueidentifier") ||
//                columnTypeString.toLowerCase(Locale.ENGLISH).equals("datetime") ||
//                columnTypeString.toLowerCase(Locale.ENGLISH).contains("timestamp") ||
//                columnTypeString.toLowerCase(Locale.ENGLISH).contains("char") ||
//                columnTypeString.toLowerCase(Locale.ENGLISH).contains("clob") ||
//                columnTypeString.toLowerCase(Locale.ENGLISH).contains("text")) {
//            type = new CustomType("TEXT",0,0);

}<|MERGE_RESOLUTION|>--- conflicted
+++ resolved
@@ -41,40 +41,13 @@
     @Override
     public DatabaseDataType toDatabaseDataType(Database database) {
         String originalDefinition = StringUtils.trimToEmpty(getRawDefinition());
-<<<<<<< HEAD
 //        if (database instanceof MSSQLDatabase) {
 //            if (!LiquibaseConfiguration.getInstance().getProperty(GlobalConfiguration.class, GlobalConfiguration.CONVERT_DATA_TYPES).getValue(Boolean.class) && originalDefinition.toLowerCase().startsWith("text")) {
-//                return new DatabaseDataType("TEXT");
+//                DatabaseDataType type = new DatabaseDataType(database.escapeDataTypeName("text"));
+//                type.addAdditionalInformation(getAdditionalInformation());
+//                return type;
 //            }
 //        }
-=======
-        if (database instanceof MSSQLDatabase) {
-            if (!LiquibaseConfiguration.getInstance().getProperty(GlobalConfiguration.class, GlobalConfiguration.CONVERT_DATA_TYPES).getValue(Boolean.class) && originalDefinition.toLowerCase().startsWith("text")) {
-                DatabaseDataType type = new DatabaseDataType(database.escapeDataTypeName("text"));
-                type.addAdditionalInformation(getAdditionalInformation());
-                return type;
-            }
-        }
-
-        if (database instanceof FirebirdDatabase) {
-            return new DatabaseDataType("BLOB SUB_TYPE TEXT");
-        } else if (database instanceof SybaseASADatabase) {
-            return new DatabaseDataType("LONG VARCHAR");
-        } else if (database instanceof MSSQLDatabase) {
-            if (originalDefinition.equalsIgnoreCase("text")
-                    || originalDefinition.equals("[text]")
-                    || originalDefinition.matches("(?i)text .+")
-                    || originalDefinition.matches("\\[text\\] .+")) {
-
-                DatabaseDataType type = new DatabaseDataType(database.escapeDataTypeName("text"));
-                type.addAdditionalInformation(getAdditionalInformation());
-                return type;
-            }
-            if (originalDefinition.equalsIgnoreCase("ntext")
-                    || originalDefinition.equals("[ntext]")
-                    || originalDefinition.matches("(?i)ntext .+")
-                    || originalDefinition.matches("\\[ntext\\] .+")) {
->>>>>>> 182e6078
 
 //        if (database instanceof FirebirdDatabase) {
 //            return new DatabaseDataType("BLOB SUB_TYPE TEXT");
