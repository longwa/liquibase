package liquibase.database.core;

import liquibase.database.AbstractJdbcDatabaseTest;
import liquibase.database.Database;
import liquibase.database.ObjectQuotingStrategy;
import liquibase.database.OfflineConnection;
import liquibase.exception.LiquibaseException;
import liquibase.executor.ExecutorService;
import liquibase.resource.ResourceAccessor;
import liquibase.sdk.executor.MockExecutor;
import liquibase.sql.visitor.SqlVisitor;
import liquibase.statement.SequenceNextValueFunction;
import liquibase.statement.SqlStatement;
import liquibase.statement.core.UpdateStatement;
import liquibase.test.JUnitResourceAccessor;
import org.junit.Assert;
import org.junit.Test;

import java.util.ArrayList;
import java.util.ResourceBundle;

import static java.util.ResourceBundle.getBundle;
import static org.junit.Assert.*;

/**
 * Tests for {@link liquibase.database.core.OracleDatabase}.
 */
public class OracleDatabaseTest extends AbstractJdbcDatabaseTest {
    private static ResourceBundle coreBundle = getBundle("liquibase/i18n/liquibase-core");


    public OracleDatabaseTest() throws Exception {
        super(new OracleDatabase());
    }

    @Override
    protected String getProductNameString() {
        return "Oracle";
    }

    @Override
    @Test
    public void escapeTableName_noSchema() {
        Database database = getDatabase();
        assertEquals("table name without schema is correctly escaped as simply tableName",
                "tableName", database.escapeTableName(null, null, "tableName"));
    }

    @Test
    public void saveNlsEnvironment() throws Exception {
        Database database = getDatabase();
        ResourceAccessor junitResourceAccessor = new JUnitResourceAccessor();
        OfflineConnection offlineConnection = new OfflineConnection("offline:oracle", junitResourceAccessor);
        database.setConnection(offlineConnection);
    }

    @Override
    @Test
    public void escapeTableName_withSchema() {
        Database database = getDatabase();
        assertEquals("table name without schema but with catalog is correctly escaped as catalogName.tableName",
                "catalogName.tableName", database.escapeTableName("catalogName", "schemaName", "tableName"));
    }

    @Override
    @Test
    public void supportsInitiallyDeferrableColumns() {
        assertTrue("Oracle Database is correctly reported as being able to do INITIALLY DEFERRED column constraints.",
                getDatabase().supportsInitiallyDeferrableColumns());
    }


    @Override
    @Test
    public void getCurrentDateTimeFunction() {
        Assert.assertEquals("Oracle Database's 'give me the current timestamp' function is correctly reported.",
                "SYSTIMESTAMP", getDatabase().getCurrentDateTimeFunction());
    }

    @Test
    public void testGetDefaultDriver() {
        Database database = new OracleDatabase();

        assertEquals("The correct JDBC driver class name is reported if the URL is a Oracle JDBC URL",
                "oracle.jdbc.OracleDriver", database.getDefaultDriver("jdbc:oracle:thin:@localhost/XE"));

        assertNull("No JDBC driver class is returned if the URL is NOT an Oracle Database JDBC URL.",
                database.getDefaultDriver("jdbc:db2://localhost;databaseName=liquibase"));
    }

    @Test
<<<<<<< HEAD
    public void validateCore2953WrongSqlOnValueSequenceNext() throws LiquibaseException {
        Database database = getDatabase();
        database.setObjectQuotingStrategy(ObjectQuotingStrategy.QUOTE_ALL_OBJECTS);
        database.setDefaultSchemaName("sampleschema");

        MockExecutor mockExecutor = new MockExecutor();
        mockExecutor.setDatabase(database);

        ExecutorService.getInstance().setExecutor(database, mockExecutor);

        UpdateStatement updateStatement = new UpdateStatement(null, null, "test_table");
        updateStatement.addNewColumnValue("id", new SequenceNextValueFunction("test_table_id_seq"));

        database.execute(new SqlStatement[]{updateStatement}, new ArrayList<SqlVisitor>());

        assertEquals("UPDATE \"SAMPLESCHEMA\".\"test_table\" SET \"id\" = \"SAMPLESCHEMA\".\"test_table_id_seq\".nextval;", mockExecutor.getRanSql().trim());
    }
=======
    public void getDateLiteral_dateOnly() {
    	assertEquals("to_date('2017-08-16', 'YYYY-MM-DD')", database.getDateLiteral("2017-08-16"));
    }

    @Test
    public void getDateLiteral_timeOnly() {
    	assertEquals("to_date('16-32-55', 'HH24:MI:SS')", database.getDateLiteral("16-32-55"));
    }

    @Test
    public void getDateLiteral_timestamp() {
    	assertEquals("to_timestamp('2017-08-16 16:32:55.125', 'YYYY-MM-DD HH24:MI:SS.FF')", database.getDateLiteral("2017-08-16T16:32:55.125"));
    }

    @Test
    public void getDateLiteral_datetime() {
    	assertEquals("to_date('2017-08-16 16:32:55', 'YYYY-MM-DD HH24:MI:SS')", database.getDateLiteral("2017-08-16T16:32:55.3"));
    }

    @Test
    public void getDateLiteral_datetime_invalid() {
    	assertEquals("UNSUPPORTED:2017-08-16T16:32:55_3", database.getDateLiteral("2017-08-16T16:32:55_3"));
    }
    
    @Test
    public void getDateLiteral_unsupported() {
    	assertEquals("UNSUPPORTED:123", database.getDateLiteral("123"));
    }
    
    
>>>>>>> 62e51238
}
<|MERGE_RESOLUTION|>--- conflicted
+++ resolved
@@ -89,7 +89,6 @@
     }
 
     @Test
-<<<<<<< HEAD
     public void validateCore2953WrongSqlOnValueSequenceNext() throws LiquibaseException {
         Database database = getDatabase();
         database.setObjectQuotingStrategy(ObjectQuotingStrategy.QUOTE_ALL_OBJECTS);
@@ -107,36 +106,34 @@
 
         assertEquals("UPDATE \"SAMPLESCHEMA\".\"test_table\" SET \"id\" = \"SAMPLESCHEMA\".\"test_table_id_seq\".nextval;", mockExecutor.getRanSql().trim());
     }
-=======
+
+    @Test
     public void getDateLiteral_dateOnly() {
-    	assertEquals("to_date('2017-08-16', 'YYYY-MM-DD')", database.getDateLiteral("2017-08-16"));
+        assertEquals("to_date('2017-08-16', 'YYYY-MM-DD')", database.getDateLiteral("2017-08-16"));
     }
 
     @Test
     public void getDateLiteral_timeOnly() {
-    	assertEquals("to_date('16-32-55', 'HH24:MI:SS')", database.getDateLiteral("16-32-55"));
+        assertEquals("to_date('16-32-55', 'HH24:MI:SS')", database.getDateLiteral("16-32-55"));
     }
 
     @Test
     public void getDateLiteral_timestamp() {
-    	assertEquals("to_timestamp('2017-08-16 16:32:55.125', 'YYYY-MM-DD HH24:MI:SS.FF')", database.getDateLiteral("2017-08-16T16:32:55.125"));
+        assertEquals("to_timestamp('2017-08-16 16:32:55.125', 'YYYY-MM-DD HH24:MI:SS.FF')", database.getDateLiteral("2017-08-16T16:32:55.125"));
     }
 
     @Test
     public void getDateLiteral_datetime() {
-    	assertEquals("to_date('2017-08-16 16:32:55', 'YYYY-MM-DD HH24:MI:SS')", database.getDateLiteral("2017-08-16T16:32:55.3"));
+        assertEquals("to_date('2017-08-16 16:32:55', 'YYYY-MM-DD HH24:MI:SS')", database.getDateLiteral("2017-08-16T16:32:55.3"));
     }
 
     @Test
     public void getDateLiteral_datetime_invalid() {
-    	assertEquals("UNSUPPORTED:2017-08-16T16:32:55_3", database.getDateLiteral("2017-08-16T16:32:55_3"));
+        assertEquals("UNSUPPORTED:2017-08-16T16:32:55_3", database.getDateLiteral("2017-08-16T16:32:55_3"));
     }
-    
+
     @Test
     public void getDateLiteral_unsupported() {
-    	assertEquals("UNSUPPORTED:123", database.getDateLiteral("123"));
+        assertEquals("UNSUPPORTED:123", database.getDateLiteral("123"));
     }
-    
-    
->>>>>>> 62e51238
 }
