--- conflicted
+++ resolved
@@ -1,487 +1,8 @@
-<<<<<<< HEAD
 package liquibase.change.core;
 
 import java.math.BigInteger;
 
 import liquibase.change.*;
-import liquibase.database.Database;
-import liquibase.database.core.DB2Database;
-import liquibase.statement.SqlStatement;
-import liquibase.statement.ColumnConstraint;
-import liquibase.statement.ForeignKeyConstraint;
-import liquibase.statement.core.AddColumnStatement;
-import liquibase.statement.core.ReorganizeTableStatement;
-import liquibase.statement.core.UpdateStatement;
-import static org.junit.Assert.*;
-import org.junit.Test;
-
-/**
- * Tests for {@link AddColumnChange}
- */
-public class AddColumnChangeTest extends StandardChangeTest {
-
-
-    @Override
-    public void validate() throws Exception {
-        super.validate();    //To change body of overridden methods use File | Settings | File Templates.
-    }
-
-    @Override
-    @Test
-    public void getRefactoringName() throws Exception {
-        AddColumnChange refactoring = new AddColumnChange();
-        assertEquals("addColumn", ChangeFactory.getInstance().getChangeMetaData(refactoring).getName());
-    }
-
-    @Test
-    public void addColumn() throws Exception {
-        AddColumnChange change = new AddColumnChange();
-        assertEquals(0, change.getColumns().size());
-
-        change.addColumn(new ColumnConfig().setName("a"));
-        assertEquals(1, change.getColumns().size());
-
-        change.addColumn(new ColumnConfig().setName("b"));
-        assertEquals(2, change.getColumns().size());
-    }
-
-    @Test
-    public void removeColumn() throws Exception {
-        ColumnConfig columnA = new ColumnConfig().setName("a");
-        ColumnConfig columnB = new ColumnConfig().setName("b");
-
-        AddColumnChange change = new AddColumnChange();
-        assertEquals(0, change.getColumns().size());
-
-        change.removeColumn(columnA);
-        assertEquals(0, change.getColumns().size());
-
-        change.addColumn(columnA);
-        assertEquals(1, change.getColumns().size());
-
-        change.removeColumn(columnB);
-        assertEquals(1, change.getColumns().size());
-
-        change.removeColumn(columnA);
-        assertEquals(0, change.getColumns().size());
-    }
-
-    @Override
-    @Test
-    public void generateStatement() throws Exception {
-        AddColumnChange refactoring = new AddColumnChange();
-        refactoring.setSchemaName("SCHEMA");
-        refactoring.setTableName("TAB");
-
-        ColumnConfig column = new ColumnConfig();
-        column.setName("NEWCOL");
-        column.setType("TYP");
-
-        ConstraintsConfig constraints = new ConstraintsConfig();
-        constraints.setNullable(Boolean.FALSE);
-
-        column.setConstraints(constraints);
-
-        refactoring.addColumn(column);
-
-        //Add the second column def to the same refactoring
-        column = new ColumnConfig();
-        column.setName("NEWCOL2");
-        column.setType("TYP2");
-        column.setConstraints(new ConstraintsConfig());
-        refactoring.addColumn(column);
-
-        testChangeOnAll(refactoring, new GenerateAllValidator() {
-            public void validate(SqlStatement[] sqlStatements, Database database) {
-
-                if (database instanceof DB2Database) {
-                    assertEquals(4, sqlStatements.length);
-                    assertTrue(sqlStatements[0] instanceof AddColumnStatement);
-                    assertTrue(sqlStatements[1] instanceof ReorganizeTableStatement);
-                    assertTrue(sqlStatements[2] instanceof AddColumnStatement);
-                    assertTrue(sqlStatements[3] instanceof ReorganizeTableStatement);
-                } else {
-                    assertEquals(2, sqlStatements.length);
-                    assertTrue(sqlStatements[0] instanceof AddColumnStatement);
-                    assertTrue(sqlStatements[1] instanceof AddColumnStatement);
-                }
-
-                AddColumnStatement firstAddColumnStatement = (AddColumnStatement) sqlStatements[0];
-                AddColumnStatement secondAddColumnStatement = null;
-                if (database instanceof DB2Database) {
-                    secondAddColumnStatement = (AddColumnStatement) sqlStatements[2];
-                } else {
-                    secondAddColumnStatement = (AddColumnStatement) sqlStatements[1];
-                }
-
-                assertEquals("SCHEMA", firstAddColumnStatement.getSchemaName());
-                assertEquals("TAB", firstAddColumnStatement.getTableName());
-                assertEquals("NEWCOL", firstAddColumnStatement.getColumnName());
-                assertEquals("TYP", firstAddColumnStatement.getColumnType());
-                assertFalse(firstAddColumnStatement.isPrimaryKey());
-                assertFalse(firstAddColumnStatement.isNullable());
-
-                assertEquals("SCHEMA", secondAddColumnStatement.getSchemaName());
-                assertEquals("TAB", secondAddColumnStatement.getTableName());
-                assertEquals("NEWCOL2", secondAddColumnStatement.getColumnName());
-                assertEquals("TYP2", secondAddColumnStatement.getColumnType());
-                assertTrue(secondAddColumnStatement.isNullable());
-            }
-        });
-    }
-
-    @Test
-    public void generateStatement_nullable() throws Exception {
-        AddColumnChange refactoring = new AddColumnChange();
-        refactoring.setSchemaName("SCHEMA");
-        refactoring.setTableName("TAB");
-        ColumnConfig column = new ColumnConfig();
-        column.setName("NEWCOL");
-        column.setType("TYP");
-
-        ConstraintsConfig constraints = new ConstraintsConfig();
-        constraints.setNullable(Boolean.TRUE);
-
-        column.setConstraints(constraints);
-
-        refactoring.addColumn(column);
-
-        testChangeOnAll(refactoring, new GenerateAllValidator() {
-            public void validate(SqlStatement[] sqlStatements, Database database) {
-
-                if (database instanceof DB2Database) {
-                    assertEquals(2, sqlStatements.length);
-                    assertTrue(sqlStatements[0] instanceof AddColumnStatement);
-                    assertTrue(sqlStatements[1] instanceof ReorganizeTableStatement);
-                } else {
-                    assertEquals(1, sqlStatements.length);
-                    assertTrue(sqlStatements[0] instanceof AddColumnStatement);
-                }
-
-                assertEquals("SCHEMA", ((AddColumnStatement) sqlStatements[0]).getSchemaName());
-                assertEquals("TAB", ((AddColumnStatement) sqlStatements[0]).getTableName());
-                assertEquals("NEWCOL", ((AddColumnStatement) sqlStatements[0]).getColumnName());
-                assertEquals("TYP", ((AddColumnStatement) sqlStatements[0]).getColumnType());
-                assertFalse(((AddColumnStatement) sqlStatements[0]).isPrimaryKey());
-                assertTrue(((AddColumnStatement) sqlStatements[0]).isNullable());
-            }
-        });
-    }
-
-    @Test
-    public void generateStatement_notNull() throws Exception {
-        AddColumnChange refactoring = new AddColumnChange();
-        refactoring.setSchemaName("SCHEMA");
-        refactoring.setTableName("TAB");
-        ColumnConfig column = new ColumnConfig();
-        column.setName("NEWCOL");
-        column.setType("TYP");
-
-        ConstraintsConfig constraints = new ConstraintsConfig();
-        constraints.setNullable(Boolean.FALSE);
-
-        column.setConstraints(constraints);
-
-        refactoring.addColumn(column);
-
-        testChangeOnAll(refactoring, new GenerateAllValidator() {
-            public void validate(SqlStatement[] sqlStatements, Database database) {
-                if (database instanceof DB2Database) {
-                    assertEquals(2, sqlStatements.length);
-                    assertTrue(sqlStatements[0] instanceof AddColumnStatement);
-                    assertTrue(sqlStatements[1] instanceof ReorganizeTableStatement);
-                } else {
-                    assertEquals(1, sqlStatements.length);
-                    assertTrue(sqlStatements[0] instanceof AddColumnStatement);
-                }
-
-                assertEquals("SCHEMA", ((AddColumnStatement) sqlStatements[0]).getSchemaName());
-                assertEquals("TAB", ((AddColumnStatement) sqlStatements[0]).getTableName());
-                assertEquals("NEWCOL", ((AddColumnStatement) sqlStatements[0]).getColumnName());
-                assertEquals("TYP", ((AddColumnStatement) sqlStatements[0]).getColumnType());
-                assertFalse(((AddColumnStatement) sqlStatements[0]).isPrimaryKey());
-                assertFalse(((AddColumnStatement) sqlStatements[0]).isNullable());
-            }
-        });
-    }
-
-    @Test
-    public void generateStatement_primaryKey() throws Exception {
-        AddColumnChange refactoring = new AddColumnChange();
-        refactoring.setSchemaName("SCHEMA");
-        refactoring.setTableName("TAB");
-        ColumnConfig column = new ColumnConfig();
-        column.setName("NEWCOL");
-        column.setType("TYP");
-
-        ConstraintsConfig constraints = new ConstraintsConfig();
-        constraints.setNullable(Boolean.FALSE);
-        constraints.setPrimaryKey(Boolean.TRUE);
-
-        column.setConstraints(constraints);
-
-        refactoring.addColumn(column);
-
-        testChangeOnAll(refactoring, new GenerateAllValidator() {
-            public void validate(SqlStatement[] sqlStatements, Database database) {
-                if (database instanceof DB2Database) {
-                    assertEquals(2, sqlStatements.length);
-                    assertTrue(sqlStatements[0] instanceof AddColumnStatement);
-                    assertTrue(sqlStatements[1] instanceof ReorganizeTableStatement);
-                } else {
-                    assertEquals(1, sqlStatements.length);
-                    assertTrue(sqlStatements[0] instanceof AddColumnStatement);
-                }
-
-                assertTrue(((AddColumnStatement) sqlStatements[0]).isPrimaryKey());
-            }
-        });
-    }
-
-    @Test
-    public void generateStatement_foreignKey() throws Exception {
-        AddColumnChange refactoring = new AddColumnChange();
-        refactoring.setSchemaName("SCHEMA");
-        refactoring.setTableName("TAB");
-        ColumnConfig column = new ColumnConfig();
-        column.setName("NEWCOL");
-        column.setType("TYP");
-
-        ConstraintsConfig constraints = new ConstraintsConfig();
-        constraints.setNullable(Boolean.FALSE);
-        constraints.setPrimaryKey(Boolean.TRUE);
-        constraints.setForeignKeyName("fk_name");
-        constraints.setReferences("ref_table(id)");
-
-        column.setConstraints(constraints);
-
-        refactoring.addColumn(column);
-
-        testChangeOnAll(refactoring, new GenerateAllValidator() {
-            public void validate(SqlStatement[] sqlStatements, Database database) {
-                if (database instanceof DB2Database) {
-                    assertEquals(2, sqlStatements.length);
-                    assertTrue(sqlStatements[0] instanceof AddColumnStatement);
-                    assertTrue(sqlStatements[1] instanceof ReorganizeTableStatement);
-                } else {
-                    assertEquals(1, sqlStatements.length);
-                    assertTrue(sqlStatements[0] instanceof AddColumnStatement);
-                }
-
-                assertTrue(((AddColumnStatement) sqlStatements[0]).isPrimaryKey());
-                boolean foundFkInfo = false;
-                for (ColumnConstraint constraint : ((AddColumnStatement) sqlStatements[0]).getConstraints()) {
-                    if (constraint instanceof ForeignKeyConstraint) {
-                        foundFkInfo = true;
-                    }
-                }
-                assertTrue("Did not find foreign key info", foundFkInfo);
-            }
-        });
-    }
-
-    @Test
-    public void generateStatement_withDefaultValue() throws Exception {
-        AddColumnChange refactoring = new AddColumnChange();
-        refactoring.setSchemaName("SCHEMA");
-        refactoring.setTableName("TAB");
-        ColumnConfig column = new ColumnConfig();
-        column.setName("NEWCOL");
-        column.setType("TYP");
-        column.setValue("SOME VALUE");
-
-        ConstraintsConfig constraints = new ConstraintsConfig();
-        constraints.setNullable(Boolean.FALSE);
-        constraints.setPrimaryKey(Boolean.TRUE);
-        column.setAutoIncrement(Boolean.TRUE);
-
-        column.setConstraints(constraints);
-
-        refactoring.addColumn(column);
-
-        testChangeOnAll(refactoring, new GenerateAllValidator() {
-            public void validate(SqlStatement[] sqlStatements, Database database) {
-                if (database instanceof DB2Database) {
-                    assertEquals(3, sqlStatements.length);
-                    assertTrue(sqlStatements[0] instanceof AddColumnStatement);
-                    assertTrue(sqlStatements[1] instanceof ReorganizeTableStatement);
-                    assertTrue(sqlStatements[2] instanceof UpdateStatement);
-                } else {
-                    assertEquals(2, sqlStatements.length);
-                    assertTrue(sqlStatements[0] instanceof AddColumnStatement);
-                    assertTrue(sqlStatements[1] instanceof UpdateStatement);
-                }
-
-                assertTrue(((AddColumnStatement) sqlStatements[0]).isPrimaryKey());
-                assertTrue(((AddColumnStatement) sqlStatements[0]).isAutoIncrement());
-
-                assertEquals("TAB", ((UpdateStatement) sqlStatements[sqlStatements.length - 1]).getTableName());
-                assertEquals("SOME VALUE", ((UpdateStatement) sqlStatements[sqlStatements.length - 1]).getNewColumnValues().get("NEWCOL"));
-            }
-        });
-    }
-
-    @Test
-    public void generateStatement_autoIncrement() throws Exception {
-        AddColumnChange refactoring = new AddColumnChange();
-        refactoring.setSchemaName("SCHEMA");
-        refactoring.setTableName("TAB");
-        ColumnConfig column = new ColumnConfig();
-        column.setName("NEWCOL");
-        column.setType("TYP");
-
-        ConstraintsConfig constraints = new ConstraintsConfig();
-        constraints.setNullable(Boolean.FALSE);
-        constraints.setPrimaryKey(Boolean.TRUE);
-        column.setAutoIncrement(Boolean.TRUE);
-        column.setStartWith(BigInteger.valueOf(2));
-        column.setIncrementBy(BigInteger.TEN);
-
-        column.setConstraints(constraints);
-
-        refactoring.addColumn(column);
-
-        testChangeOnAll(refactoring, new GenerateAllValidator() {
-            public void validate(SqlStatement[] sqlStatements, Database database) {
-                if (database instanceof DB2Database) {
-                    assertEquals(2, sqlStatements.length);
-                    assertTrue(sqlStatements[0] instanceof AddColumnStatement);
-                    assertTrue(sqlStatements[1] instanceof ReorganizeTableStatement);
-                } else {
-                    assertEquals(1, sqlStatements.length);
-                    assertTrue(sqlStatements[0] instanceof AddColumnStatement);
-                }
-
-                assertTrue(((AddColumnStatement) sqlStatements[0]).isPrimaryKey());
-                assertTrue(((AddColumnStatement) sqlStatements[0]).isAutoIncrement());
-                assertNotNull(((AddColumnStatement) sqlStatements[0]).getAutoIncrementConstraint());
-                assertEquals(BigInteger.valueOf(2), ((AddColumnStatement) sqlStatements[0]).getAutoIncrementConstraint().getStartWith());
-                assertEquals(BigInteger.TEN, ((AddColumnStatement) sqlStatements[0]).getAutoIncrementConstraint().getIncrementBy());
-            }
-        });
-    }
-
-    @Test
-    public void createInverses_singleColumn() throws Exception {
-        AddColumnChange refactoring = new AddColumnChange();
-        refactoring.setSchemaName("SCHEMA");
-        refactoring.setTableName("TAB");
-        ColumnConfig column = new ColumnConfig();
-        column.setName("NEWCOL");
-        column.setType("TYP");
-
-        ConstraintsConfig constraints = new ConstraintsConfig();
-        constraints.setNullable(Boolean.FALSE);
-        constraints.setPrimaryKey(Boolean.TRUE);
-        column.setAutoIncrement(Boolean.TRUE);
-
-        column.setConstraints(constraints);
-
-        refactoring.addColumn(column);
-
-        testInverseOnAll(refactoring, new InverseValidator() {
-            public void validate(Change[] changes) {
-                assertEquals(1, changes.length);
-                assertTrue(changes[0] instanceof DropColumnChange);
-                assertEquals("TAB", ((DropColumnChange) changes[0]).getTableName());
-                assertEquals("NEWCOL", ((DropColumnChange) changes[0]).getColumnName());
-
-            }
-        });
-    }
-
-    @Test
-    public void createInverses_defaultValue() throws Exception {
-        AddColumnChange refactoring = new AddColumnChange();
-        refactoring.setSchemaName("SCHEMA");
-        refactoring.setTableName("TAB");
-        ColumnConfig column = new ColumnConfig();
-        column.setName("NEWCOL");
-        column.setType("TYP");
-        column.setDefaultValue("DEFAULT");
-
-        ConstraintsConfig constraints = new ConstraintsConfig();
-        constraints.setNullable(Boolean.FALSE);
-        constraints.setPrimaryKey(Boolean.TRUE);
-        column.setAutoIncrement(Boolean.TRUE);
-
-        column.setConstraints(constraints);
-
-        refactoring.addColumn(column);
-
-        testInverseOnAll(refactoring, new InverseValidator() {
-            public void validate(Change[] changes) {
-                assertEquals(2, changes.length);
-                assertTrue(changes[0] instanceof DropDefaultValueChange);
-                assertEquals("TAB", ((DropDefaultValueChange) changes[0]).getTableName());
-                assertEquals("NEWCOL", ((DropDefaultValueChange) changes[0]).getColumnName());
-                assertEquals("SCHEMA", ((DropDefaultValueChange) changes[0]).getSchemaName());
-
-                assertTrue(changes[1] instanceof DropColumnChange);
-                assertEquals("TAB", ((DropColumnChange) changes[1]).getTableName());
-                assertEquals("NEWCOL", ((DropColumnChange) changes[1]).getColumnName());
-                assertEquals("SCHEMA", ((DropColumnChange) changes[1]).getSchemaName());
-            }
-        });
-    }
-
-    @Test
-    public void createInverses_multiColumn() throws Exception {
-        AddColumnChange refactoring = new AddColumnChange();
-        refactoring.setSchemaName("SCHEMA");
-        refactoring.setTableName("TAB");
-        ColumnConfig column = new ColumnConfig();
-        column.setName("NEWCOL");
-        column.setType("TYP");
-
-        ConstraintsConfig constraints = new ConstraintsConfig();
-        constraints.setNullable(Boolean.FALSE);
-        constraints.setPrimaryKey(Boolean.TRUE);
-        column.setAutoIncrement(Boolean.TRUE);
-
-        column.setConstraints(constraints);
-
-        refactoring.addColumn(column);
-
-        column = new ColumnConfig();
-        column.setName("NEWCOL2");
-        column.setType("TYP");
-        refactoring.addColumn(column);
-
-        testInverseOnAll(refactoring, new InverseValidator() {
-            public void validate(Change[] changes) {
-                assertEquals(2, changes.length);
-                assertTrue(changes[0] instanceof DropColumnChange);
-                assertEquals("NEWCOL", ((DropColumnChange) changes[0]).getColumnName());
-                assertTrue(changes[1] instanceof DropColumnChange);
-                assertEquals("NEWCOL2", ((DropColumnChange) changes[1]).getColumnName());
-            }
-        });
-    }
-
-    @Override
-    @Test
-    public void getConfirmationMessage() throws Exception {
-        AddColumnChange refactoring = new AddColumnChange();
-        refactoring.setTableName("TAB");
-        ColumnConfig column = new ColumnConfig();
-        column.setName("NEWCOL");
-        column.setType("TYP");
-        refactoring.addColumn(column);
-
-        assertEquals("Columns NEWCOL(TYP) added to TAB", refactoring.getConfirmationMessage());
-    }
-
-}
-=======
-package liquibase.change.core;
-
-import java.math.BigInteger;
-
-import liquibase.change.AbstractChangeTest;
-import liquibase.change.AddColumnConfig;
-import liquibase.change.Change;
-import liquibase.change.ConstraintsConfig;
 import liquibase.database.Database;
 import liquibase.database.core.DB2Database;
 import liquibase.statement.ColumnConstraint;
@@ -496,7 +17,7 @@
 /**
  * Tests for {@link AddColumnChange}
  */
-public class AddColumnChangeTest extends AbstractChangeTest {
+public class AddColumnChangeTest extends StandardChangeTest {
 
 
     @Override
@@ -508,7 +29,7 @@
     @Test
     public void getRefactoringName() throws Exception {
         AddColumnChange refactoring = new AddColumnChange();
-        assertEquals("Add Column", refactoring.getChangeMetaData().getDescription());
+        assertEquals("addColumn", ChangeFactory.getInstance().getChangeMetaData(refactoring).getName());
     }
 
     @Test
@@ -871,6 +392,41 @@
                 assertEquals("TAB", ((DropColumnChange) changes[0]).getTableName());
                 assertEquals("NEWCOL", ((DropColumnChange) changes[0]).getColumnName());
 
+            }
+        });
+    }
+
+    @Test
+    public void createInverses_defaultValue() throws Exception {
+        AddColumnChange refactoring = new AddColumnChange();
+        refactoring.setSchemaName("SCHEMA");
+        refactoring.setTableName("TAB");
+        ColumnConfig column = new ColumnConfig();
+        column.setName("NEWCOL");
+        column.setType("TYP");
+        column.setDefaultValue("DEFAULT");
+
+        ConstraintsConfig constraints = new ConstraintsConfig();
+        constraints.setNullable(Boolean.FALSE);
+        constraints.setPrimaryKey(Boolean.TRUE);
+        column.setAutoIncrement(Boolean.TRUE);
+
+        column.setConstraints(constraints);
+
+        refactoring.addColumn(column);
+
+        testInverseOnAll(refactoring, new InverseValidator() {
+            public void validate(Change[] changes) {
+                assertEquals(2, changes.length);
+                assertTrue(changes[0] instanceof DropDefaultValueChange);
+                assertEquals("TAB", ((DropDefaultValueChange) changes[0]).getTableName());
+                assertEquals("NEWCOL", ((DropDefaultValueChange) changes[0]).getColumnName());
+                assertEquals("SCHEMA", ((DropDefaultValueChange) changes[0]).getSchemaName());
+
+                assertTrue(changes[1] instanceof DropColumnChange);
+                assertEquals("TAB", ((DropColumnChange) changes[1]).getTableName());
+                assertEquals("NEWCOL", ((DropColumnChange) changes[1]).getColumnName());
+                assertEquals("SCHEMA", ((DropColumnChange) changes[1]).getSchemaName());
             }
         });
     }
@@ -922,5 +478,4 @@
         assertEquals("Columns NEWCOL(TYP) added to TAB", refactoring.getConfirmationMessage());
     }
 
-}
->>>>>>> f59942b6
+}