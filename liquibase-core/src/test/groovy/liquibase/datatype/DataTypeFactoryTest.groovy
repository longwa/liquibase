package liquibase.datatype

<<<<<<< HEAD
import liquibase.database.DatabaseFactory
import liquibase.database.core.*
import liquibase.datatype.core.*
import liquibase.sdk.database.MockDatabase
=======
import liquibase.database.core.*
import liquibase.datatype.core.*
import liquibase.sdk.database.MockDatabase

>>>>>>> 848a0575
import spock.lang.Specification
import spock.lang.Unroll

public class DataTypeFactoryTest extends Specification {

    @Unroll("#featureName: #liquibaseString for #database")
    public void fromDescription() throws Exception {
<<<<<<< HEAD
        when:
        def liquibaseType = DataTypeFactory.getInstance().fromDescription(liquibaseString, database)
        def databaseType = liquibaseType.toDatabaseDataType(database)
        def autoIncrement = (liquibaseType instanceof IntType && ((IntType) liquibaseType).isAutoIncrement()) \
                || (liquibaseType instanceof BigIntType && ((BigIntType) liquibaseType).isAutoIncrement())

        then:
        databaseString == databaseType.toString()
        expectedType == liquibaseType.getClass()
        expectedAutoIncrement == autoIncrement

        where:
        liquibaseString                                      | database              | databaseString                                       | expectedType  | expectedAutoIncrement
        "int"                                                | new MockDatabase()    | "INT"                                                | IntType       | false
        "varchar(255)"                                       | new MockDatabase()    | "VARCHAR(255)"                                       | VarcharType   | false
        "int{autoIncrement:true}"                            | new MockDatabase()    | "INT"                                                | IntType       | true
        "int{autoIncrement:false}"                           | new MockDatabase()    | "INT"                                                | IntType       | false
        "int{}"                                              | new MockDatabase()    | "INT"                                                | IntType       | false
        "varchar COLLATE Latin1_General_BIN"                 | new MockDatabase()    | "VARCHAR COLLATE Latin1_General_BIN"                 | VarcharType   | false
        "varchar(255) COLLATE Latin1_General_BIN"            | new MockDatabase()    | "VARCHAR(255) COLLATE Latin1_General_BIN"            | VarcharType   | false
        "character varying(256)"                             | new MockDatabase()    | "VARCHAR(256)"                                       | VarcharType   | false
        "serial8"                                            | new MockDatabase()    | "BIGINT"                                             | BigIntType    | true
        "int4"                                               | new MockDatabase()    | "INT"                                                | IntType       | false
        "serial4"                                            | new MockDatabase()    | "INT"                                                | IntType       | true
        "real"                                               | new DB2Database()     | "REAL"                                               | FloatType     | false
        "bigint"                                             | new MSSQLDatabase()   | "[bigint]"                                           | BigIntType    | false
        "[bigint]"                                           | new MSSQLDatabase()   | "[bigint]"                                           | BigIntType    | false
        "binary"                                             | new MSSQLDatabase()   | "[binary](1)"                                        | BlobType      | false
        "[binary]"                                           | new MSSQLDatabase()   | "[binary](1)"                                        | BlobType      | false
        "binary(8000)"                                       | new MSSQLDatabase()   | "[binary](8000)"                                     | BlobType      | false
        "[binary](8000)"                                     | new MSSQLDatabase()   | "[binary](8000)"                                     | BlobType      | false
        "bit"                                                | new MSSQLDatabase()   | "[bit]"                                              | BooleanType   | false
        "[bit]"                                              | new MSSQLDatabase()   | "[bit]"                                              | BooleanType   | false
        "blob"                                               | new MSSQLDatabase()   | "[varbinary](MAX)"                                   | BlobType      | false
        "boolean"                                            | new MSSQLDatabase()   | "[bit]"                                              | BooleanType   | false
        "char"                                               | new MSSQLDatabase()   | "[char](1)"                                          | CharType      | false
        "[char]"                                             | new MSSQLDatabase()   | "[char](1)"                                          | CharType      | false
        "char(8000)"                                         | new MSSQLDatabase()   | "[char](8000)"                                       | CharType      | false
        "[char](8000)"                                       | new MSSQLDatabase()   | "[char](8000)"                                       | CharType      | false
        "clob"                                               | new MSSQLDatabase()   | "[varchar](MAX)"                                     | ClobType      | false
        "currency"                                           | new MSSQLDatabase()   | "[money]"                                            | CurrencyType  | false
        "date"                                               | new MSSQLDatabase()   | "[date]"                                             | DateType      | false
        "[date]"                                             | new MSSQLDatabase()   | "[date]"                                             | DateType      | false
        "datetime"                                           | new MSSQLDatabase()   | "[datetime]"                                         | DateTimeType  | false
        "[datetime]"                                         | new MSSQLDatabase()   | "[datetime]"                                         | DateTimeType  | false
        "datetime2"                                          | new MSSQLDatabase()   | "[datetime2](7)"                                     | DateTimeType  | false
        "[datetime2]"                                        | new MSSQLDatabase()   | "[datetime2](7)"                                     | DateTimeType  | false
        "datetime2(6)"                                       | new MSSQLDatabase()   | "[datetime2](6)"                                     | DateTimeType  | false
        "[datetime2](6)"                                     | new MSSQLDatabase()   | "[datetime2](6)"                                     | DateTimeType  | false
        "decimal"                                            | new MSSQLDatabase()   | "[decimal](18, 0)"                                   | DecimalType   | false
        "[decimal]"                                          | new MSSQLDatabase()   | "[decimal](18, 0)"                                   | DecimalType   | false
        "decimal(19)"                                        | new MSSQLDatabase()   | "[decimal](19, 0)"                                   | DecimalType   | false
        "[decimal](19)"                                      | new MSSQLDatabase()   | "[decimal](19, 0)"                                   | DecimalType   | false
        "decimal(19, 2)"                                     | new MSSQLDatabase()   | "[decimal](19, 2)"                                   | DecimalType   | false
        "[decimal](19, 2)"                                   | new MSSQLDatabase()   | "[decimal](19, 2)"                                   | DecimalType   | false
        "double"                                             | new MSSQLDatabase()   | "[float](53)"                                        | DoubleType    | false
        "float"                                              | new MSSQLDatabase()   | "[float](53)"                                        | FloatType     | false
        "[float]"                                            | new MSSQLDatabase()   | "[float](53)"                                        | FloatType     | false
        "float(53)"                                          | new MSSQLDatabase()   | "[float](53)"                                        | FloatType     | false
        "[float](53)"                                        | new MSSQLDatabase()   | "[float](53)"                                        | FloatType     | false
        "image"                                              | new MSSQLDatabase()   | "[image]"                                            | BlobType      | false
        "[image]"                                            | new MSSQLDatabase()   | "[image]"                                            | BlobType      | false
        "int"                                                | new MSSQLDatabase()   | "[int]"                                              | IntType       | false
        "[int]"                                              | new MSSQLDatabase()   | "[int]"                                              | IntType       | false
        "integer"                                            | new MSSQLDatabase()   | "[int]"                                              | IntType       | false
        "mediumint"                                          | new MSSQLDatabase()   | "[int]"                                              | MediumIntType | false
        "money"                                              | new MSSQLDatabase()   | "[money]"                                            | CurrencyType  | false
        "[money]"                                            | new MSSQLDatabase()   | "[money]"                                            | CurrencyType  | false
        "nchar"                                              | new MSSQLDatabase()   | "[nchar](1)"                                         | NCharType     | false
        "[nchar]"                                            | new MSSQLDatabase()   | "[nchar](1)"                                         | NCharType     | false
        "nchar(4000)"                                        | new MSSQLDatabase()   | "[nchar](4000)"                                      | NCharType     | false
        "[nchar](4000)"                                      | new MSSQLDatabase()   | "[nchar](4000)"                                      | NCharType     | false
        "nclob"                                              | new MSSQLDatabase()   | "[nvarchar](MAX)"                                    | ClobType      | false
        "ntext"                                              | new MSSQLDatabase()   | "[ntext]"                                            | ClobType      | false
        "[ntext]"                                            | new MSSQLDatabase()   | "[ntext]"                                            | ClobType      | false
        "number"                                             | new MSSQLDatabase()   | "[numeric](18, 0)"                                   | NumberType    | false
        "numeric"                                            | new MSSQLDatabase()   | "[numeric](18, 0)"                                   | NumberType    | false
        "[numeric]"                                          | new MSSQLDatabase()   | "[numeric](18, 0)"                                   | NumberType    | false
        "numeric(19)"                                        | new MSSQLDatabase()   | "[numeric](19, 0)"                                   | NumberType    | false
        "[numeric](19)"                                      | new MSSQLDatabase()   | "[numeric](19, 0)"                                   | NumberType    | false
        "numeric(19, 2)"                                     | new MSSQLDatabase()   | "[numeric](19, 2)"                                   | NumberType    | false
        "[numeric](19, 2)"                                   | new MSSQLDatabase()   | "[numeric](19, 2)"                                   | NumberType    | false
        "nvarchar"                                           | new MSSQLDatabase()   | "[nvarchar](1)"                                      | NVarcharType  | false
        "[nvarchar]"                                         | new MSSQLDatabase()   | "[nvarchar](1)"                                      | NVarcharType  | false
        "nvarchar(4000)"                                     | new MSSQLDatabase()   | "[nvarchar](4000)"                                   | NVarcharType  | false
        "[nvarchar](4000)"                                   | new MSSQLDatabase()   | "[nvarchar](4000)"                                   | NVarcharType  | false
        "nvarchar(MAX)"                                      | new MSSQLDatabase()   | "[nvarchar](MAX)"                                    | NVarcharType  | false
        "[nvarchar](MAX)"                                    | new MSSQLDatabase()   | "[nvarchar](MAX)"                                    | NVarcharType  | false
        "real"                                               | new MSSQLDatabase()   | "[real]"                                             | FloatType     | false
        "[real]"                                             | new MSSQLDatabase()   | "[real]"                                             | FloatType     | false
        "smalldatetime"                                      | new MSSQLDatabase()   | "[smalldatetime]"                                    | DateTimeType  | false
        "[smalldatetime]"                                    | new MSSQLDatabase()   | "[smalldatetime]"                                    | DateTimeType  | false
        "smallint"                                           | new MSSQLDatabase()   | "[smallint]"                                         | SmallIntType  | false
        "[smallint]"                                         | new MSSQLDatabase()   | "[smallint]"                                         | SmallIntType  | false
        "smallmoney"                                         | new MSSQLDatabase()   | "[smallmoney]"                                       | CurrencyType  | false
        "[smallmoney]"                                       | new MSSQLDatabase()   | "[smallmoney]"                                       | CurrencyType  | false
        "text"                                               | new MSSQLDatabase()   | "[text]"                                             | ClobType      | false
        "[text]"                                             | new MSSQLDatabase()   | "[text]"                                             | ClobType      | false
        "time"                                               | new MSSQLDatabase()   | "[time](7)"                                          | TimeType      | false
        "[time]"                                             | new MSSQLDatabase()   | "[time](7)"                                          | TimeType      | false
        "time(6)"                                            | new MSSQLDatabase()   | "[time](6)"                                          | TimeType      | false
        "[time](6)"                                          | new MSSQLDatabase()   | "[time](6)"                                          | TimeType      | false
        "timestamp"                                          | new MSSQLDatabase()   | "[datetime]"                                         | TimestampType | false
        "tinyint"                                            | new MSSQLDatabase()   | "[tinyint]"                                          | TinyIntType   | false
        "[tinyint]"                                          | new MSSQLDatabase()   | "[tinyint]"                                          | TinyIntType   | false
        "uniqueidentifier"                                   | new MSSQLDatabase()   | "[uniqueidentifier]"                                 | UUIDType      | false
        "[uniqueidentifier]"                                 | new MSSQLDatabase()   | "[uniqueidentifier]"                                 | UUIDType      | false
        "uuid"                                               | new MSSQLDatabase()   | "[uniqueidentifier]"                                 | UUIDType      | false
        "varbinary"                                          | new MSSQLDatabase()   | "[varbinary](1)"                                     | BlobType      | false
        "[varbinary]"                                        | new MSSQLDatabase()   | "[varbinary](1)"                                     | BlobType      | false
        "varbinary(8000)"                                    | new MSSQLDatabase()   | "[varbinary](8000)"                                  | BlobType      | false
        "[varbinary](8000)"                                  | new MSSQLDatabase()   | "[varbinary](8000)"                                  | BlobType      | false
        "varbinary(MAX)"                                     | new MSSQLDatabase()   | "[varbinary](MAX)"                                   | BlobType      | false
        "[varbinary](MAX)"                                   | new MSSQLDatabase()   | "[varbinary](MAX)"                                   | BlobType      | false
        "varchar"                                            | new MSSQLDatabase()   | "[varchar](1)"                                       | VarcharType   | false
        "[varchar]"                                          | new MSSQLDatabase()   | "[varchar](1)"                                       | VarcharType   | false
        "varchar(8000)"                                      | new MSSQLDatabase()   | "[varchar](8000)"                                    | VarcharType   | false
        "[varchar](8000)"                                    | new MSSQLDatabase()   | "[varchar](8000)"                                    | VarcharType   | false
        "varchar(MAX)"                                       | new MSSQLDatabase()   | "[varchar](MAX)"                                     | VarcharType   | false
        "[varchar](MAX)"                                     | new MSSQLDatabase()   | "[varchar](MAX)"                                     | VarcharType   | false
        "xml"                                                | new MSSQLDatabase()   | "[xml]"                                              | UnknownType   | false
        "[xml]"                                              | new MSSQLDatabase()   | "[xml]"                                              | UnknownType   | false
        "xml(CONTENT)"                                       | new MSSQLDatabase()   | "[xml](CONTENT)"                                     | UnknownType   | false
        "[xml](CONTENT)"                                     | new MSSQLDatabase()   | "[xml](CONTENT)"                                     | UnknownType   | false
        "xml(DOCUMENT)"                                      | new MSSQLDatabase()   | "[xml](DOCUMENT)"                                    | UnknownType   | false
        "[xml](DOCUMENT)"                                    | new MSSQLDatabase()   | "[xml](DOCUMENT)"                                    | UnknownType   | false
        "xml([MySchema].[MyXmlSchemaCollection])"            | new MSSQLDatabase()   | "[xml]([MySchema].[MyXmlSchemaCollection])"          | UnknownType   | false
        "[xml]([MySchema].[MyXmlSchemaCollection])"          | new MSSQLDatabase()   | "[xml]([MySchema].[MyXmlSchemaCollection])"          | UnknownType   | false
        "xml(CONTENT [MySchema].[MyXmlSchemaCollection])"    | new MSSQLDatabase()   | "[xml](CONTENT [MySchema].[MyXmlSchemaCollection])"  | UnknownType   | false
        "[xml](CONTENT [MySchema].[MyXmlSchemaCollection])"  | new MSSQLDatabase()   | "[xml](CONTENT [MySchema].[MyXmlSchemaCollection])"  | UnknownType   | false
        "xml(DOCUMENT [MySchema].[MyXmlSchemaCollection])"   | new MSSQLDatabase()   | "[xml](DOCUMENT [MySchema].[MyXmlSchemaCollection])" | UnknownType   | false
        "[xml](DOCUMENT [MySchema].[MyXmlSchemaCollection])" | new MSSQLDatabase()   | "[xml](DOCUMENT [MySchema].[MyXmlSchemaCollection])" | UnknownType   | false
        "MySchema.MyUDT"                                     | new MSSQLDatabase()   | "[MySchema].[MyUDT]"                                 | UnknownType   | false
        "MySchema.[MyUDT]"                                   | new MSSQLDatabase()   | "[MySchema].[MyUDT]"                                 | UnknownType   | false
        "[MySchema].MyUDT"                                   | new MSSQLDatabase()   | "[MySchema].[MyUDT]"                                 | UnknownType   | false
        "[MySchema].[MyUDT]"                                 | new MSSQLDatabase()   | "[MySchema].[MyUDT]"                                 | UnknownType   | false
        "tinyblob"                                           | new MySQLDatabase()   | "TINYBLOB"                                           | BlobType      | false
        "tinytext"                                           | new MySQLDatabase()   | "TINYTEXT"                                           | ClobType      | false
        "mediumblob"                                         | new MySQLDatabase()   | "MEDIUMBLOB"                                         | BlobType      | false
        "mediumtext"                                         | new MySQLDatabase()   | "MEDIUMTEXT"                                         | ClobType      | false
        "real"                                               | new MySQLDatabase()   | "REAL"                                               | FloatType     | false
        "nclob"                                              | new OracleDatabase()  | "NCLOB"                                              | ClobType      | false
=======
        when:
        def liquibaseType = DataTypeFactory.getInstance().fromDescription(liquibaseString, database)
        def databaseType = liquibaseType.toDatabaseDataType(database)
        def autoIncrement = liquibaseType.metaClass.respondsTo(liquibaseType, "isAutoIncrement") && liquibaseType.isAutoIncrement()

        then:
        databaseString == databaseType.toString()
        expectedType == liquibaseType.getClass()
        expectedAutoIncrement == autoIncrement

        where:
        liquibaseString                                      | database              | databaseString                                       | expectedType  | expectedAutoIncrement
        "int"                                                | new MockDatabase()    | "INT"                                                | IntType       | false
        "varchar(255)"                                       | new MockDatabase()    | "VARCHAR(255)"                                       | VarcharType   | false
        "int{autoIncrement:true}"                            | new MockDatabase()    | "INT"                                                | IntType       | true
        "int{autoIncrement:false}"                           | new MockDatabase()    | "INT"                                                | IntType       | false
        "int{}"                                              | new MockDatabase()    | "INT"                                                | IntType       | false
        "varchar COLLATE Latin1_General_BIN"                 | new MockDatabase()    | "VARCHAR COLLATE Latin1_General_BIN"                 | VarcharType   | false
        "varchar(255) COLLATE Latin1_General_BIN"            | new MockDatabase()    | "VARCHAR(255) COLLATE Latin1_General_BIN"            | VarcharType   | false
        "character varying(256)"                             | new MockDatabase()    | "VARCHAR(256)"                                       | VarcharType   | false
        "serial8"                                            | new MockDatabase()    | "BIGINT"                                             | BigIntType    | true
        "int4"                                               | new MockDatabase()    | "INT"                                                | IntType       | false
        "serial4"                                            | new MockDatabase()    | "INT"                                                | IntType       | true
    }

    @Unroll("#featureName: #object for #database")
    public void fromObject() throws Exception {
        when:
        def liquibaseType = DataTypeFactory.getInstance().fromObject(object, database)

        then:
        liquibaseType.objectToSql(object, database) == expectedSql
        liquibaseType.getClass() == expectedType

        where:
        object                       | database           | expectedType | expectedSql
        Integer.valueOf("10000000")  | new MockDatabase() | IntType      | "10000000"
        Long.valueOf("10000000")     | new MockDatabase() | BigIntType   | "10000000"
        new BigInteger("10000000")   | new MockDatabase() | BigIntType   | "10000000"
        Float.valueOf("10000000.0")  | new MockDatabase() | FloatType    | "1.0E7"
        Float.valueOf("10000000.1")  | new MockDatabase() | FloatType    | "1.0E7"
        Double.valueOf("10000000.0") | new MockDatabase() | DoubleType   | "1.0E7"
        Double.valueOf("10000000.1") | new MockDatabase() | DoubleType   | "1.00000001E7"
        new BigDecimal("10000000.0") | new MockDatabase() | DecimalType  | "10000000"
        new BigDecimal("10000000.1") | new MockDatabase() | DecimalType  | "10000000.1"
        "10000000"                   | new MockDatabase() | VarcharType  | "'10000000'"
>>>>>>> 848a0575
    }
}<|MERGE_RESOLUTION|>--- conflicted
+++ resolved
@@ -1,16 +1,9 @@
 package liquibase.datatype
 
-<<<<<<< HEAD
 import liquibase.database.DatabaseFactory
 import liquibase.database.core.*
 import liquibase.datatype.core.*
 import liquibase.sdk.database.MockDatabase
-=======
-import liquibase.database.core.*
-import liquibase.datatype.core.*
-import liquibase.sdk.database.MockDatabase
-
->>>>>>> 848a0575
 import spock.lang.Specification
 import spock.lang.Unroll
 
@@ -18,12 +11,10 @@
 
     @Unroll("#featureName: #liquibaseString for #database")
     public void fromDescription() throws Exception {
-<<<<<<< HEAD
         when:
         def liquibaseType = DataTypeFactory.getInstance().fromDescription(liquibaseString, database)
         def databaseType = liquibaseType.toDatabaseDataType(database)
-        def autoIncrement = (liquibaseType instanceof IntType && ((IntType) liquibaseType).isAutoIncrement()) \
-                || (liquibaseType instanceof BigIntType && ((BigIntType) liquibaseType).isAutoIncrement())
+        def autoIncrement = liquibaseType.metaClass.respondsTo(liquibaseType, "isAutoIncrement") && liquibaseType.isAutoIncrement()
 
         then:
         databaseString == databaseType.toString()
@@ -161,30 +152,6 @@
         "mediumtext"                                         | new MySQLDatabase()   | "MEDIUMTEXT"                                         | ClobType      | false
         "real"                                               | new MySQLDatabase()   | "REAL"                                               | FloatType     | false
         "nclob"                                              | new OracleDatabase()  | "NCLOB"                                              | ClobType      | false
-=======
-        when:
-        def liquibaseType = DataTypeFactory.getInstance().fromDescription(liquibaseString, database)
-        def databaseType = liquibaseType.toDatabaseDataType(database)
-        def autoIncrement = liquibaseType.metaClass.respondsTo(liquibaseType, "isAutoIncrement") && liquibaseType.isAutoIncrement()
-
-        then:
-        databaseString == databaseType.toString()
-        expectedType == liquibaseType.getClass()
-        expectedAutoIncrement == autoIncrement
-
-        where:
-        liquibaseString                                      | database              | databaseString                                       | expectedType  | expectedAutoIncrement
-        "int"                                                | new MockDatabase()    | "INT"                                                | IntType       | false
-        "varchar(255)"                                       | new MockDatabase()    | "VARCHAR(255)"                                       | VarcharType   | false
-        "int{autoIncrement:true}"                            | new MockDatabase()    | "INT"                                                | IntType       | true
-        "int{autoIncrement:false}"                           | new MockDatabase()    | "INT"                                                | IntType       | false
-        "int{}"                                              | new MockDatabase()    | "INT"                                                | IntType       | false
-        "varchar COLLATE Latin1_General_BIN"                 | new MockDatabase()    | "VARCHAR COLLATE Latin1_General_BIN"                 | VarcharType   | false
-        "varchar(255) COLLATE Latin1_General_BIN"            | new MockDatabase()    | "VARCHAR(255) COLLATE Latin1_General_BIN"            | VarcharType   | false
-        "character varying(256)"                             | new MockDatabase()    | "VARCHAR(256)"                                       | VarcharType   | false
-        "serial8"                                            | new MockDatabase()    | "BIGINT"                                             | BigIntType    | true
-        "int4"                                               | new MockDatabase()    | "INT"                                                | IntType       | false
-        "serial4"                                            | new MockDatabase()    | "INT"                                                | IntType       | true
     }
 
     @Unroll("#featureName: #object for #database")
@@ -208,6 +175,5 @@
         new BigDecimal("10000000.0") | new MockDatabase() | DecimalType  | "10000000"
         new BigDecimal("10000000.1") | new MockDatabase() | DecimalType  | "10000000.1"
         "10000000"                   | new MockDatabase() | VarcharType  | "'10000000'"
->>>>>>> 848a0575
     }
 }