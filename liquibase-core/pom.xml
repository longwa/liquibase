<?xml version="1.0" encoding="UTF-8"?>
<project xmlns="http://maven.apache.org/POM/4.0.0" xmlns:xsi="http://www.w3.org/2001/XMLSchema-instance" xsi:schemaLocation="http://maven.apache.org/POM/4.0.0 http://maven.apache.org/xsd/maven-4.0.0.xsd">

    <modelVersion>4.0.0</modelVersion>

    <artifactId>liquibase-core</artifactId>
    <name>Liquibase Core</name>
    <packaging>jar</packaging>

    <parent>
        <groupId>org.liquibase</groupId>
        <artifactId>liquibase-parent</artifactId>
<<<<<<< HEAD
        <version>3.4.0-SNAPSHOT</version>
=======
        <version>3.3.1-SNAPSHOT</version>
>>>>>>> 9241b695
        <relativePath>../pom.xml</relativePath>
    </parent>

    <properties>
        <bundle.namespace>liquibase.*</bundle.namespace>
        <project.version>3.3.0</project.version>
    </properties>

    <dependencies>
        <dependency>
            <groupId>commons-cli</groupId>
            <artifactId>commons-cli</artifactId>
            <version>1.2</version>
            <scope>compile</scope>
            <optional>true</optional>
        </dependency>
        <dependency>
            <groupId>org.apache.velocity</groupId>
            <artifactId>velocity</artifactId>
            <version>1.7</version>
            <scope>compile</scope>
            <optional>true</optional>
        </dependency>
        <dependency>
            <groupId>org.eclipse.jetty</groupId>
            <artifactId>jetty-servlet</artifactId>
            <version>8.1.14.v20131031</version>
            <scope>compile</scope>
            <optional>true</optional>
        </dependency>

        <dependency>
            <groupId>junit</groupId>
            <artifactId>junit</artifactId>
            <scope>compile</scope>
            <optional>true</optional>
        </dependency>

        <dependency>
            <groupId>org.hamcrest</groupId>
            <artifactId>hamcrest-library</artifactId>
            <scope>test</scope>
        </dependency>

        <dependency>
            <groupId>org.easymock</groupId>
            <artifactId>easymockclassextension</artifactId>
            <scope>test</scope>
        </dependency>

        <dependency>
            <groupId>org.mockito</groupId>
            <artifactId>mockito-all</artifactId>
            <version>1.9.5</version>
            <scope>test</scope>
        </dependency>

        <dependency>
            <groupId>org.apache.ant</groupId>
            <artifactId>ant</artifactId>
        </dependency>

        <dependency>
            <groupId>javax.servlet</groupId>
            <artifactId>servlet-api</artifactId>
        </dependency>

        <dependency>
            <groupId>org.springframework</groupId>
            <artifactId>spring</artifactId>
        </dependency>

        <dependency>
            <groupId>org.hsqldb</groupId>
            <artifactId>hsqldb</artifactId>
            <scope>test</scope>
        </dependency>

        <dependency>
            <groupId>org.yaml</groupId>
            <artifactId>snakeyaml</artifactId>
            <optional>true</optional>
        </dependency>

        <dependency>
            <groupId>org.spockframework</groupId>
            <artifactId>spock-core</artifactId>
            <scope>test</scope>
        </dependency>

        <dependency>
            <groupId>org.apache.ant</groupId>
            <artifactId>ant-antunit</artifactId>
            <scope>test</scope>
        </dependency>

        <dependency>
            <groupId>com.h2database</groupId>
            <artifactId>h2</artifactId>
            <version>1.3.176</version>
            <scope>test</scope>
        </dependency>

        <dependency>
            <groupId>org.assertj</groupId>
            <artifactId>assertj-core</artifactId>
            <version>1.5.0</version>
            <scope>test</scope>
        </dependency>

        <dependency> <!-- enables mocking of classes (in addition to interfaces) -->
            <groupId>cglib</groupId>
            <artifactId>cglib-nodep</artifactId>
            <version>2.2.2</version>
            <scope>test</scope>
        </dependency>
        <dependency> <!-- enables mocking of classes without default constructor (together with CGLIB) -->
            <groupId>org.objenesis</groupId>
            <artifactId>objenesis</artifactId>
            <version>1.2</version>
            <scope>test</scope>
        </dependency>
    </dependencies>


    <build>
        <finalName>liquibase-${project.version}</finalName>

        <resources>
            <resource>
                <directory>src/main/resources</directory>
                <filtering>true</filtering>
            </resource>
        </resources>

        <plugins>
            <plugin>
                <artifactId>maven-jar-plugin</artifactId>
                <configuration>
                    <archive>
                        <manifestFile>src/main/resources/META-INF/MANIFEST.MF</manifestFile>
                    </archive>
                </configuration>
                <executions>
                    <execution>
                        <goals>
                            <goal>test-jar</goal>
                        </goals>
                    </execution>
                </executions>
            </plugin>

            <plugin>
                <artifactId>maven-surefire-plugin</artifactId>
                <configuration>
                    <excludes>
                        <exclude>**/TestContext.java</exclude>
                        <exclude>**/*.xml</exclude>
                    </excludes>
                    <systemProperties>
                        <property>
                            <name>liquibase.defaultlogger.level</name>
                            <value>severe</value>
                        </property>
                    </systemProperties>
                </configuration>
            </plugin>

            <plugin>
                <groupId>org.apache.maven.plugins</groupId>
                <artifactId>maven-javadoc-plugin</artifactId>
                <executions>
                    <execution>
                        <id>api</id>
                        <phase>prepare-package</phase>
                        <goals>
                            <goal>javadoc</goal>
                        </goals>
                        <configuration>
                            <sourcepath>../liquibase-core/src/main/java</sourcepath>
                            <encoding>UTF-8</encoding>
                        </configuration>
                    </execution>
                </executions>
            </plugin>


            <!--<plugin>-->
            <!--<groupId>org.apache.felix</groupId>-->
            <!--<artifactId>maven-bundle-plugin</artifactId>-->
            <!--<extensions>true</extensions>-->
            <!--<configuration>-->
            <!--<instructions>-->
            <!--<_include>-osgi.bnd</_include>-->
            <!--</instructions>-->
            <!--<manifestLocation>${project.build.directory}/jar-with-deps/META-INF</manifestLocation>-->
            <!--</configuration>-->
            <!--<executions>-->
            <!--<execution>-->
            <!--<id>bundle-manifest</id>-->
            <!--<phase>process-classes</phase>-->
            <!--<goals>-->
            <!--<goal>manifest</goal>-->
            <!--</goals>-->
            <!--</execution>-->
            <!--</executions>-->
            <!--</plugin>-->

            <plugin>
                <artifactId>maven-assembly-plugin</artifactId>
                <executions>
                    <execution>
                        <id>distro</id>
                        <phase>package</phase>
                        <goals>
                            <goal>single</goal>
                        </goals>
                        <configuration>
                            <descriptors>
                                <!-- create the distribution archives -->
                                <descriptor>src/main/resources/assembly/bin.xml</descriptor>
                            </descriptors>
                            <!--<archive>
                              <manifestFile>../liquibase-core/src/main/resources/META-INF/MANIFEST.MF</manifestFile>
                            </archive>-->
                        </configuration>
                    </execution>
                </executions>
                <version>2.3</version>
            </plugin>
            <plugin>
                <artifactId>maven-deploy-plugin</artifactId>
                <configuration>
                    <skip>false</skip>
                </configuration>
            </plugin>
            <plugin>
                <groupId>org.apache.maven.plugins</groupId>
                <artifactId>maven-source-plugin</artifactId>
                <version>2.1.2</version>
                <executions>
                    <execution>
                        <id>attach-sources</id>
                        <phase>verify</phase>
                        <goals>
                            <goal>jar-no-fork</goal>
                        </goals>
                    </execution>
                </executions>
            </plugin>
            <plugin>
                <groupId>org.codehaus.gmaven</groupId>
                <artifactId>gmaven-plugin</artifactId>
                <version>1.4</version>
                <configuration>
                    <providerSelection>2.0</providerSelection>
                    <source />
                </configuration>
                <executions>
                    <execution>
                        <goals>
                            <goal>compile</goal>
                            <goal>testCompile</goal>
                        </goals>
                    </execution>
                </executions>
                <dependencies>
                    <dependency>
                        <groupId>org.codehaus.gmaven.runtime</groupId>
                        <artifactId>gmaven-runtime-2.0</artifactId>
                        <version>1.4</version>
                        <exclusions>
                            <exclusion>
                                <groupId>org.codehaus.groovy</groupId>
                                <artifactId>groovy-all</artifactId>
                            </exclusion>
                        </exclusions>
                    </dependency>
                    <dependency>
                        <groupId>org.codehaus.groovy</groupId>
                        <artifactId>groovy-all</artifactId>
                        <version>2.1.5</version>
                    </dependency>
                </dependencies>
            </plugin>
        </plugins>
    </build>

    <profiles>
        <profile>
            <id>release-sign-artifacts</id>
            <activation>
                <property>
                    <name>performRelease</name>
                    <value>true</value>
                </property>
            </activation>
            <build>
                <plugins>
                    <plugin>
                        <groupId>org.apache.maven.plugins</groupId>
                        <artifactId>maven-gpg-plugin</artifactId>
                        <executions>
                            <execution>
                                <id>sign-artifacts</id>
                                <phase>verify</phase>
                                <goals>
                                    <goal>sign</goal>
                                </goals>
                            </execution>
                        </executions>
                    </plugin>
                </plugins>
            </build>
        </profile>
    </profiles>

</project><|MERGE_RESOLUTION|>--- conflicted
+++ resolved
@@ -10,11 +10,7 @@
     <parent>
         <groupId>org.liquibase</groupId>
         <artifactId>liquibase-parent</artifactId>
-<<<<<<< HEAD
         <version>3.4.0-SNAPSHOT</version>
-=======
-        <version>3.3.1-SNAPSHOT</version>
->>>>>>> 9241b695
         <relativePath>../pom.xml</relativePath>
     </parent>
 
