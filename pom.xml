<project xmlns="http://maven.apache.org/POM/4.0.0" xsi:schemaLocation="http://maven.apache.org/POM/4.0.0 http://maven.apache.org/xsd/maven-4.0.0.xsd" xmlns:xsi="http://www.w3.org/2001/XMLSchema-instance">
  <modelVersion>
    4.0.0
  </modelVersion>
  <groupId>
    com.datical.lb
  </groupId>
  <artifactId>
    liquibase-parent
  </artifactId>
  <version>
<<<<<<< HEAD
    3.5.1003
=======
    3.5.1010
>>>>>>> d5e6ccb3
  </version>
  <packaging>
    pom
  </packaging>
  <name>
    Liquibase Parent Configuration
  </name>
  <description>
    Liquibase is a tool for managing and executing database changes.
  </description>
  <url>
    http://www.liquibase.org
  </url>
  <organization>
    <name>
      Liquibase.org
    </name>
    <url>
      http://www.liquibase.org
    </url>
  </organization>
  <licenses>
    <license>
      <url>
        http://www.apache.org/licenses/LICENSE-2.0
      </url>
      <name>
        Apache License, Version 2.0
      </name>
    </license>
  </licenses>
  <issueManagement>
    <url>
      http://liquibase.jira.com/browse/CORE
    </url>
  </issueManagement>
  <scm>
    <connection>
      scm:git:git@github.com:liquibase/liquibase.git
    </connection>
    <url>
      scm:git:git@github.com:liquibase/liquibase.git
    </url>
    <developerConnection>
      scm:git:git@github.com:liquibase/liquibase.git
    </developerConnection>
    <tag>
      HEAD
    </tag>
  </scm>
  <developers>
    <developer>
      <id>
        nvoxland
      </id>
      <name>
        Nathan Voxland
      </name>
      <email>
        nathan@voxland.net
      </email>
      <url>
        http://nathan.voxland.net
      </url>
      <organizationUrl>
        http://nathan.voxland.net/
      </organizationUrl>
      <roles>
        <role>
          architect
        </role>
        <role>
          developer
        </role>
      </roles>
      <timezone>
        -6
      </timezone>
    </developer>
  </developers>
  <properties>
    <maven.build.timestamp.format>
      E MMM dd hh:mm:ss zzz yyyy
    </maven.build.timestamp.format>
    <build.timestamp>
      ${maven.build.timestamp}
    </build.timestamp>
    <project.build.sourceEncoding>
      UTF-8
    </project.build.sourceEncoding>
  </properties>
  <modules>
    <module>
      liquibase-core
    </module>
  </modules>
  <dependencyManagement>
    <dependencies>
      <dependency>
        <groupId>
          org.apache.maven
        </groupId>
        <artifactId>
          maven-plugin-api
        </artifactId>
        <version>
          2.0
        </version>
      </dependency>
      <dependency>
        <groupId>
          org.apache.maven
        </groupId>
        <artifactId>
          maven-project
        </artifactId>
        <version>
          2.0
        </version>
      </dependency>
      <dependency>
        <groupId>
          org.apache.maven.shared
        </groupId>
        <artifactId>
          maven-plugin-testing-harness
        </artifactId>
        <version>
          1.1
        </version>
        <scope>
          test
        </scope>
      </dependency>
      <dependency>
        <groupId>
          org.jboss.weld.se
        </groupId>
        <artifactId>
          weld-se
        </artifactId>
        <version>
          1.1.8.Final
        </version>
        <scope>
          test
        </scope>
      </dependency>
      <dependency>
        <groupId>
          junit
        </groupId>
        <artifactId>
          junit
        </artifactId>
        <version>
          4.11
        </version>
        <scope>
          test
        </scope>
      </dependency>
      <dependency>
        <groupId>
          org.hamcrest
        </groupId>
        <artifactId>
          hamcrest-library
        </artifactId>
        <version>
          1.3
        </version>
        <scope>
          test
        </scope>
      </dependency>
      <dependency>
        <groupId>
          org.powermock
        </groupId>
        <artifactId>
          powermock-module-junit4
        </artifactId>
        <version>
          1.5.6
        </version>
        <scope>
          test
        </scope>
      </dependency>
      <dependency>
        <groupId>
          org.powermock
        </groupId>
        <artifactId>
          powermock-api-mockito
        </artifactId>
        <version>
          1.5.6
        </version>
        <scope>
          test
        </scope>
      </dependency>
      <dependency>
        <groupId>
          org.mockito
        </groupId>
        <artifactId>
          mockito-core
        </artifactId>
        <version>
          1.9.5
        </version>
        <scope>
          test
        </scope>
      </dependency>
      <dependency>
        <groupId>
          org.apache.ant
        </groupId>
        <artifactId>
          ant
        </artifactId>
        <version>
          1.7.1
        </version>
        <scope>
          provided
        </scope>
        <optional>
          true
        </optional>
      </dependency>
      <dependency>
        <groupId>
          javax.enterprise
        </groupId>
        <artifactId>
          cdi-api
        </artifactId>
        <version>
          1.0-SP4
        </version>
        <scope>
          provided
        </scope>
      </dependency>
      <dependency>
        <groupId>
          javax.servlet
        </groupId>
        <artifactId>
          servlet-api
        </artifactId>
        <version>
          2.4
        </version>
        <scope>
          provided
        </scope>
        <optional>
          true
        </optional>
      </dependency>
      <dependency>
        <groupId>
          org.springframework
        </groupId>
        <artifactId>
          spring
        </artifactId>
        <version>
          2.0.6
        </version>
        <scope>
          provided
        </scope>
        <optional>
          true
        </optional>
      </dependency>
      <dependency>
        <groupId>
          org.apache.maven.shared
        </groupId>
        <artifactId>
          maven-verifier
        </artifactId>
        <version>
          1.2
        </version>
        <scope>
          test
        </scope>
      </dependency>
      <dependency>
        <groupId>
          org.yaml
        </groupId>
        <artifactId>
          snakeyaml
        </artifactId>
        <version>
          1.17
        </version>
        <optional>
          true
        </optional>
      </dependency>
      <dependency>
        <groupId>
          org.hsqldb
        </groupId>
        <artifactId>
          hsqldb
        </artifactId>
        <version>
          2.2.9
        </version>
        <scope>
          test
        </scope>
      </dependency>
      <dependency>
        <groupId>
          org.apache.derby
        </groupId>
        <artifactId>
          derby
        </artifactId>
        <version>
          10.2.2.0
        </version>
        <scope>
          test
        </scope>
      </dependency>
      <dependency>
        <groupId>
          org.codehaus.groovy
        </groupId>
        <artifactId>
          groovy-all
        </artifactId>
        <version>
          2.3.10
        </version>
        <scope>
          test
        </scope>
      </dependency>
      <dependency>
        <groupId>
          org.spockframework
        </groupId>
        <artifactId>
          spock-core
        </artifactId>
        <version>
          1.0-groovy-2.3
        </version>
        <scope>
          test
        </scope>
      </dependency>
      <dependency>
        <groupId>
          org.apache.ant
        </groupId>
        <artifactId>
          ant-antunit
        </artifactId>
        <version>
          1.3
        </version>
        <scope>
          test
        </scope>
      </dependency>
      <dependency>
        <groupId>
          commons-cli
        </groupId>
        <artifactId>
          commons-cli
        </artifactId>
        <version>
          1.2
        </version>
      </dependency>
      <dependency>
        <groupId>
          org.mockito
        </groupId>
        <artifactId>
          mockito-all
        </artifactId>
        <version>
          1.9.5
        </version>
      </dependency>
      <dependency>
        <groupId>
          org.assertj
        </groupId>
        <artifactId>
          assertj-core
        </artifactId>
        <version>
          1.5.0
        </version>
      </dependency>
      <dependency>
        <groupId>
          com.h2database
        </groupId>
        <artifactId>
          h2
        </artifactId>
        <version>
          1.3.176
        </version>
      </dependency>
      <dependency>
        <groupId>
          cglib
        </groupId>
        <artifactId>
          cglib-nodep
        </artifactId>
        <version>
          2.2.2
        </version>
      </dependency>
      <dependency>
        <groupId>
          org.objenesis
        </groupId>
        <artifactId>
          objenesis
        </artifactId>
        <version>
          1.2
        </version>
      </dependency>
      <dependency>
        <groupId>
          org.osgi
        </groupId>
        <artifactId>
          org.osgi.core
        </artifactId>
        <version>
          4.3.1
        </version>
      </dependency>
    </dependencies>
  </dependencyManagement>
  <build>
    <pluginManagement>
      <plugins>
        <plugin>
          <groupId>
            org.apache.maven.plugins
          </groupId>
          <artifactId>
            maven-compiler-plugin
          </artifactId>
          <version>
            3.1
          </version>
          <configuration>
            <source>
              1.6
            </source>
            <target>
              1.6
            </target>
            <optimize>
              true
            </optimize>
            <debug>
              true
            </debug>
            <encoding>
              ${project.build.sourceEncoding}
            </encoding>
          </configuration>
        </plugin>
        <plugin>
          <artifactId>
            maven-jar-plugin
          </artifactId>
          <version>
            2.3.1
          </version>
        </plugin>
        <plugin>
          <artifactId>
            maven-javadoc-plugin
          </artifactId>
          <version>
            2.9.1
          </version>
        </plugin>
        <plugin>
          <artifactId>
            maven-resources-plugin
          </artifactId>
          <configuration>
            <encoding>
              UTF-8
            </encoding>
          </configuration>
        </plugin>
        <plugin>
          <artifactId>
            maven-surefire-plugin
          </artifactId>
          <version>
            2.7.1
          </version>
          <configuration>
            <redirectTestOutputToFile>
              true
            </redirectTestOutputToFile>
            <reportFormat>
              plain
            </reportFormat>
          </configuration>
        </plugin>
        <plugin>
          <groupId>
            org.apache.maven.plugins
          </groupId>
          <artifactId>
            maven-enforcer-plugin
          </artifactId>
          <executions>
            <execution>
              <id>
                enforce-java
              </id>
              <phase>
                compile
              </phase>
              <goals>
                <goal>
                  enforce
                </goal>
              </goals>
              <configuration>
                <rules>
                  <requireJavaVersion>
                    <version>
                      1.6
                    </version>
                  </requireJavaVersion>
                </rules>
              </configuration>
            </execution>
          </executions>
        </plugin>
        <plugin>
          <groupId>
            org.codehaus.mojo
          </groupId>
          <artifactId>
            build-helper-maven-plugin
          </artifactId>
          <version>
            1.9.1
          </version>
        </plugin>
        <plugin>
          <groupId>
            org.apache.maven.plugins
          </groupId>
          <artifactId>
            maven-release-plugin
          </artifactId>
          <version>
            2.5.2
          </version>
          <configuration>
            <stagingRepository>
              /tmp/maven-snapshot
            </stagingRepository>
            <mavenExecutorId>
              forked-path
            </mavenExecutorId>
          </configuration>
        </plugin>
        <plugin>
          <groupId>
            org.sonatype.plugins
          </groupId>
          <artifactId>
            nexus-staging-maven-plugin
          </artifactId>
          <version>
            1.6.5
          </version>
          <extensions>
            true
          </extensions>
          <executions>
            <execution>
              <id>
                default-deploy
              </id>
              <phase>
                deploy
              </phase>
              <goals>
                <goal>
                  deploy
                </goal>
              </goals>
            </execution>
          </executions>
          <configuration>
            <serverId>
              sonatype-nexus-staging
            </serverId>
            <nexusUrl>
              https://oss.sonatype.org/service/local/staging/deploy/maven2/
            </nexusUrl>
          </configuration>
        </plugin>
        <plugin>
          <artifactId>
            maven-deploy-plugin
          </artifactId>
          <version>
            2.8.2
          </version>
          <configuration>
            <skip>
              false
            </skip>
          </configuration>
        </plugin>
        <plugin>
          <groupId>
            org.codehaus.gmaven
          </groupId>
          <artifactId>
            gmaven-plugin
          </artifactId>
          <version>
            1.4
          </version>
          <configuration>
            <providerSelection>
              2.0
            </providerSelection>
            <source/>
          </configuration>
          <executions>
            <execution>
              <goals>
                <goal>
                  compile
                </goal>
                <goal>
                  testCompile
                </goal>
              </goals>
            </execution>
          </executions>
          <dependencies>
            <dependency>
              <groupId>
                org.codehaus.gmaven.runtime
              </groupId>
              <artifactId>
                gmaven-runtime-2.0
              </artifactId>
              <version>
                1.4
              </version>
              <exclusions>
                <exclusion>
                  <groupId>
                    org.codehaus.groovy
                  </groupId>
                  <artifactId>
                    groovy-all
                  </artifactId>
                </exclusion>
              </exclusions>
            </dependency>
            <dependency>
              <groupId>
                org.codehaus.groovy
              </groupId>
              <artifactId>
                groovy-all
              </artifactId>
              <version>
                2.3.10
              </version>
            </dependency>
          </dependencies>
        </plugin>
        <plugin>
          <groupId>
            org.codehaus.mojo
          </groupId>
          <artifactId>
            javacc-maven-plugin
          </artifactId>
          <version>
            2.6
          </version>
        </plugin>
        <plugin>
          <groupId>
            org.apache.maven.plugins
          </groupId>
          <artifactId>
            maven-eclipse-plugin
          </artifactId>
          <version>
            2.9
          </version>
        </plugin>
        <plugin>
          <groupId>
            org.apache.maven.plugins
          </groupId>
          <artifactId>
            maven-source-plugin
          </artifactId>
          <version>
            2.1.2
          </version>
        </plugin>
        <plugin>
          <groupId>
            org.apache.felix
          </groupId>
          <artifactId>
            maven-bundle-plugin
          </artifactId>
          <version>
            2.5.4
          </version>
        </plugin>
        <plugin>
          <groupId>
            org.apache.maven.plugins
          </groupId>
          <artifactId>
            maven-dependency-plugin
          </artifactId>
          <version>
            2.8
          </version>
        </plugin>
        <plugin>
          <groupId>
            org.apache.maven.plugins
          </groupId>
          <artifactId>
            maven-plugin-plugin
          </artifactId>
          <version>
            2.6
          </version>
        </plugin>
      </plugins>
    </pluginManagement>
  </build>
  <distributionManagement>
    <repository>
      <id>
        daticalrepo
      </id>
      <name>
        Datical's Repository of Awesome
      </name>
      <url>
        http://artifactory.datical.net:8081/artifactory/libs-release-local
      </url>
    </repository>
    <snapshotRepository>
      <id>
        sonatype-nexus-snapshots
      </id>
      <name>
        Sontatype Snapshot Repository
      </name>
      <url>
        https://oss.sonatype.org/content/repositories/snapshots
      </url>
    </snapshotRepository>
  </distributionManagement>
  <profiles>
    <profile>
      <id>
        release-sign-artifacts
      </id>
      <activation>
        <property>
          <name>
            performRelease
          </name>
          <value>
            true
          </value>
        </property>
      </activation>
      <build>
        <plugins>
          <plugin>
            <groupId>
              org.apache.maven.plugins
            </groupId>
            <artifactId>
              maven-gpg-plugin
            </artifactId>
            <executions>
              <execution>
                <id>
                  sign-artifacts
                </id>
                <phase>
                  verify
                </phase>
                <goals>
                  <goal>
                    sign
                  </goal>
                </goals>
              </execution>
            </executions>
          </plugin>
        </plugins>
      </build>
    </profile>
    <profile>
      <id>
        doclint-java8-disable
      </id>
      <activation>
        <jdk>
          [1.8,)
        </jdk>
      </activation>
      <build>
        <plugins>
          <plugin>
            <groupId>
              org.apache.maven.plugins
            </groupId>
            <artifactId>
              maven-javadoc-plugin
            </artifactId>
            <configuration>
              <additionalparam>
                -Xdoclint:none
              </additionalparam>
            </configuration>
          </plugin>
        </plugins>
      </build>
    </profile>
  </profiles>
</project><|MERGE_RESOLUTION|>--- conflicted
+++ resolved
@@ -9,11 +9,7 @@
     liquibase-parent
   </artifactId>
   <version>
-<<<<<<< HEAD
-    3.5.1003
-=======
     3.5.1010
->>>>>>> d5e6ccb3
   </version>
   <packaging>
     pom
