--- conflicted
+++ resolved
@@ -4,11 +4,7 @@
 
     <groupId>org.liquibase</groupId>
     <artifactId>liquibase-parent</artifactId>
-<<<<<<< HEAD
     <version>3.4.0-SNAPSHOT</version>
-=======
-    <version>3.3.1-SNAPSHOT</version>
->>>>>>> 9241b695
     <packaging>pom</packaging>
 
     <name>Liquibase Parent Configuration</name>
@@ -421,8 +417,6 @@
             </modules>
         </profile>
 
-<<<<<<< HEAD
-=======
         <profile>
             <id>doclint-java8-disable</id>
             <activation>
@@ -441,7 +435,6 @@
                 </plugins>
             </build>
         </profile>
->>>>>>> 9241b695
     </profiles>
 
 </project>