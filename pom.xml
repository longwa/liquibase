--- conflicted
+++ resolved
@@ -9,11 +9,7 @@
     liquibase-parent
   </artifactId>
   <version>
-<<<<<<< HEAD
-    3.5.946
-=======
     3.5.955
->>>>>>> 36e1da56
   </version>
   <packaging>
     pom
