<project xmlns="http://maven.apache.org/POM/4.0.0" xsi:schemaLocation="http://maven.apache.org/POM/4.0.0 http://maven.apache.org/xsd/maven-4.0.0.xsd" xmlns:xsi="http://www.w3.org/2001/XMLSchema-instance">
  <modelVersion>
    4.0.0
  </modelVersion>
  <groupId>
    com.datical.lb
  </groupId>
  <artifactId>
    liquibase-parent
  </artifactId>
  <version>
<<<<<<< HEAD
    3.4.597
=======
    3.4.613
>>>>>>> a4c9455a
  </version>
  <packaging>
    pom
  </packaging>
  <name>
    Liquibase Parent Configuration
  </name>
  <description>
    Liquibase is a tool for managing and executing database changes.
  </description>
  <url>
    http://www.liquibase.org
  </url>
  <organization>
    <name>
      Liquibase.org
    </name>
    <url>
      http://www.liquibase.org
    </url>
  </organization>
  <licenses>
    <license>
      <url>
        http://www.apache.org/licenses/LICENSE-2.0
      </url>
      <name>
        Apache License, Version 2.0
      </name>
    </license>
  </licenses>
  <issueManagement>
    <url>
      http://liquibase.jira.com/browse/CORE
    </url>
  </issueManagement>
  <scm>
    <connection>
      scm:git:https://github.com/liquibase/liquibase.git
    </connection>
    <url>
      scm:git:https://github.com/liquibase/liquibase.git
    </url>
    <developerConnection>
      scm:git:https://github.com/liquibase/liquibase.git
    </developerConnection>
  </scm>
  <developers>
    <developer>
      <id>
        nvoxland
      </id>
      <name>
        Nathan Voxland
      </name>
      <email>
        nathan@voxland.net
      </email>
      <url>
        http://nathan.voxland.net
      </url>
      <organizationUrl>
        http://nathan.voxland.net/
      </organizationUrl>
      <roles>
        <role>
          architect
        </role>
        <role>
          developer
        </role>
      </roles>
      <timezone>
        -6
      </timezone>
    </developer>
  </developers>
  <properties>
    <maven.build.timestamp.format>
      E MMM dd hh:mm:ss zzz yyyy
    </maven.build.timestamp.format>
    <build.timestamp>
      ${maven.build.timestamp}
    </build.timestamp>
    <project.build.sourceEncoding>
      UTF-8
    </project.build.sourceEncoding>
  </properties>
  <modules>
    <module>
      liquibase-core
    </module>
  </modules>
  <dependencyManagement>
    <dependencies>
      <dependency>
        <groupId>
          org.apache.maven
        </groupId>
        <artifactId>
          maven-plugin-api
        </artifactId>
        <version>
          2.0
        </version>
      </dependency>
      <dependency>
        <groupId>
          org.apache.maven
        </groupId>
        <artifactId>
          maven-project
        </artifactId>
        <version>
          2.0
        </version>
      </dependency>
      <dependency>
        <groupId>
          org.apache.maven.shared
        </groupId>
        <artifactId>
          maven-plugin-testing-harness
        </artifactId>
        <version>
          1.1
        </version>
        <scope>
          test
        </scope>
      </dependency>
      <dependency>
        <groupId>
          org.jboss.weld.se
        </groupId>
        <artifactId>
          weld-se
        </artifactId>
        <version>
          1.1.8.Final
        </version>
        <scope>
          test
        </scope>
      </dependency>
      <dependency>
        <groupId>
          junit
        </groupId>
        <artifactId>
          junit
        </artifactId>
        <version>
          4.11
        </version>
        <scope>
          test
        </scope>
      </dependency>
      <dependency>
        <groupId>
          org.hamcrest
        </groupId>
        <artifactId>
          hamcrest-library
        </artifactId>
        <version>
          1.3
        </version>
        <scope>
          test
        </scope>
      </dependency>
      <dependency>
        <groupId>
          org.mockito
        </groupId>
        <artifactId>
          mockito-core
        </artifactId>
        <version>
          1.9.5
        </version>
        <scope>
          test
        </scope>
      </dependency>
      <dependency>
        <groupId>
          org.easymock
        </groupId>
        <artifactId>
          easymockclassextension
        </artifactId>
        <version>
          2.5.2
        </version>
        <scope>
          test
        </scope>
      </dependency>
      <dependency>
        <groupId>
          org.apache.ant
        </groupId>
        <artifactId>
          ant
        </artifactId>
        <version>
          1.7.1
        </version>
        <scope>
          provided
        </scope>
        <optional>
          true
        </optional>
      </dependency>
      <dependency>
        <groupId>
          javax.enterprise
        </groupId>
        <artifactId>
          cdi-api
        </artifactId>
        <version>
          1.0-SP4
        </version>
        <scope>
          provided
        </scope>
      </dependency>
      <dependency>
        <groupId>
          javax.servlet
        </groupId>
        <artifactId>
          servlet-api
        </artifactId>
        <version>
          2.4
        </version>
        <scope>
          provided
        </scope>
        <optional>
          true
        </optional>
      </dependency>
      <dependency>
        <groupId>
          org.springframework
        </groupId>
        <artifactId>
          spring
        </artifactId>
        <version>
          2.0.6
        </version>
        <scope>
          provided
        </scope>
        <optional>
          true
        </optional>
      </dependency>
      <dependency>
        <groupId>
          org.apache.maven.shared
        </groupId>
        <artifactId>
          maven-verifier
        </artifactId>
        <version>
          1.2
        </version>
        <scope>
          test
        </scope>
      </dependency>
      <dependency>
        <groupId>
          org.yaml
        </groupId>
        <artifactId>
          snakeyaml
        </artifactId>
        <version>
          1.13
        </version>
        <optional>
          true
        </optional>
      </dependency>
      <dependency>
        <groupId>
          org.hsqldb
        </groupId>
        <artifactId>
          hsqldb
        </artifactId>
        <version>
          2.2.9
        </version>
        <scope>
          test
        </scope>
      </dependency>
      <dependency>
        <groupId>
          org.apache.derby
        </groupId>
        <artifactId>
          derby
        </artifactId>
        <version>
          10.2.2.0
        </version>
        <scope>
          test
        </scope>
      </dependency>
      <dependency>
        <groupId>
          org.spockframework
        </groupId>
        <artifactId>
          spock-core
        </artifactId>
        <version>
          0.7-groovy-2.0
        </version>
        <scope>
          test
        </scope>
      </dependency>
      <dependency>
        <groupId>
          org.apache.ant
        </groupId>
        <artifactId>
          ant-antunit
        </artifactId>
        <version>
          1.3
        </version>
        <scope>
          test
        </scope>
      </dependency>
    </dependencies>
  </dependencyManagement>
  <build>
    <pluginManagement>
      <plugins>
        <plugin>
          <groupId>
            org.apache.maven.plugins
          </groupId>
          <artifactId>
            maven-compiler-plugin
          </artifactId>
          <version>
            3.1
          </version>
          <configuration>
            <source>
              1.6
            </source>
            <target>
              1.6
            </target>
            <optimize>
              true
            </optimize>
            <debug>
              true
            </debug>
            <encoding>
              ${project.build.sourceEncoding}
            </encoding>
          </configuration>
        </plugin>
        <plugin>
          <artifactId>
            maven-jar-plugin
          </artifactId>
          <version>
            2.3.1
          </version>
        </plugin>
        <plugin>
          <artifactId>
            maven-javadoc-plugin
          </artifactId>
          <version>
            2.9.1
          </version>
        </plugin>
        <plugin>
          <artifactId>
            maven-resources-plugin
          </artifactId>
          <configuration>
            <encoding>
              UTF-8
            </encoding>
          </configuration>
        </plugin>
        <plugin>
          <artifactId>
            maven-surefire-plugin
          </artifactId>
          <version>
            2.7.1
          </version>
          <configuration>
            <redirectTestOutputToFile>
              true
            </redirectTestOutputToFile>
            <reportFormat>
              plain
            </reportFormat>
          </configuration>
        </plugin>
        <plugin>
          <groupId>
            org.apache.maven.plugins
          </groupId>
          <artifactId>
            maven-enforcer-plugin
          </artifactId>
          <executions>
            <execution>
              <id>
                enforce-java
              </id>
              <phase>
                compile
              </phase>
              <goals>
                <goal>
                  enforce
                </goal>
              </goals>
              <configuration>
                <rules>
                  <requireJavaVersion>
                    <version>
                      1.6
                    </version>
                  </requireJavaVersion>
                </rules>
              </configuration>
            </execution>
          </executions>
        </plugin>
        <plugin>
          <groupId>
            org.codehaus.mojo
          </groupId>
          <artifactId>
            build-helper-maven-plugin
          </artifactId>
          <version>
            1.4
          </version>
        </plugin>
        <plugin>
          <groupId>
            org.apache.maven.plugins
          </groupId>
          <artifactId>
            maven-release-plugin
          </artifactId>
          <version>
            2.5.1
          </version>
          <configuration>
            <stagingRepository>
              /tmp/maven-snapshot
            </stagingRepository>
            <mavenExecutorId>
              forked-path
            </mavenExecutorId>
          </configuration>
        </plugin>
        <plugin>
          <groupId>
            org.sonatype.plugins
          </groupId>
          <artifactId>
            nexus-staging-maven-plugin
          </artifactId>
          <version>
            1.6.5
          </version>
          <extensions>
            true
          </extensions>
          <executions>
            <execution>
              <id>
                default-deploy
              </id>
              <phase>
                deploy
              </phase>
              <goals>
                <goal>
                  deploy
                </goal>
              </goals>
            </execution>
          </executions>
          <configuration>
            <serverId>
              sonatype-nexus-staging
            </serverId>
            <nexusUrl>
              https://oss.sonatype.org/service/local/staging/deploy/maven2/
            </nexusUrl>
          </configuration>
        </plugin>
        <plugin>
          <artifactId>
            maven-deploy-plugin
          </artifactId>
          <version>
            2.8.2
          </version>
          <configuration>
            <skip>
              false
            </skip>
          </configuration>
        </plugin>
        <plugin>
          <groupId>
            org.codehaus.gmaven
          </groupId>
          <artifactId>
            gmaven-plugin
          </artifactId>
          <version>
            1.4
          </version>
          <configuration>
            <providerSelection>
              2.0
            </providerSelection>
            <source/>
          </configuration>
          <executions>
            <execution>
              <goals>
                <goal>
                  compile
                </goal>
                <goal>
                  testCompile
                </goal>
              </goals>
            </execution>
          </executions>
          <dependencies>
            <dependency>
              <groupId>
                org.codehaus.gmaven.runtime
              </groupId>
              <artifactId>
                gmaven-runtime-2.0
              </artifactId>
              <version>
                1.4
              </version>
              <exclusions>
                <exclusion>
                  <groupId>
                    org.codehaus.groovy
                  </groupId>
                  <artifactId>
                    groovy-all
                  </artifactId>
                </exclusion>
              </exclusions>
            </dependency>
            <dependency>
              <groupId>
                org.codehaus.groovy
              </groupId>
              <artifactId>
                groovy-all
              </artifactId>
              <version>
                2.1.5
              </version>
            </dependency>
          </dependencies>
        </plugin>
      </plugins>
    </pluginManagement>
  </build>
  <reporting>
    <plugins/>
  </reporting>
  <distributionManagement>
    <repository>
      <id>
        daticalrepo
      </id>
      <name>
        Datical's Repository of Awesome
      </name>
      <url>
        http://artifactory.datical.net:8081/artifactory/libs-release-local
      </url>
    </repository>
    <snapshotRepository>
      <id>
        sonatype-nexus-snapshots
      </id>
      <name>
        Sontatype Snapshot Repository
      </name>
      <url>
        https://oss.sonatype.org/content/repositories/snapshots
      </url>
    </snapshotRepository>
  </distributionManagement>
  <profiles>
    <profile>
      <id>
        release-sign-artifacts
      </id>
      <activation>
        <property>
          <name>
            performRelease
          </name>
          <value>
            true
          </value>
        </property>
      </activation>
      <build>
        <plugins>
          <plugin>
            <groupId>
              org.apache.maven.plugins
            </groupId>
            <artifactId>
              maven-gpg-plugin
            </artifactId>
            <executions>
              <execution>
                <id>
                  sign-artifacts
                </id>
                <phase>
                  verify
                </phase>
                <goals>
                  <goal>
                    sign
                  </goal>
                </goals>
              </execution>
            </executions>
          </plugin>
        </plugins>
      </build>
    </profile>
  </profiles>
</project><|MERGE_RESOLUTION|>--- conflicted
+++ resolved
@@ -9,11 +9,7 @@
     liquibase-parent
   </artifactId>
   <version>
-<<<<<<< HEAD
-    3.4.597
-=======
     3.4.613
->>>>>>> a4c9455a
   </version>
   <packaging>
     pom
