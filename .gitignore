<<<<<<< HEAD
target
.project
.settings
*nb-configuration.xml
.classpath
liquibase.iws
out                       
bin
=======
target
.project
.settings
.classpath
>>>>>>> 38fe4f52
<|MERGE_RESOLUTION|>--- conflicted
+++ resolved
@@ -1,15 +1,8 @@
-<<<<<<< HEAD
 target
 .project
 .settings
 *nb-configuration.xml
 .classpath
 liquibase.iws
-out                       
-bin
-=======
-target
-.project
-.settings
-.classpath
->>>>>>> 38fe4f52
+out
+bin