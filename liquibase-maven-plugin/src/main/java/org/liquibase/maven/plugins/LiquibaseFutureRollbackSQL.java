package org.liquibase.maven.plugins;

import liquibase.Contexts;
import liquibase.LabelExpression;
import liquibase.Liquibase;
import liquibase.database.Database;
import liquibase.exception.LiquibaseException;
import liquibase.resource.ResourceAccessor;
import org.apache.maven.plugin.MojoExecutionException;
import org.apache.maven.plugin.MojoFailureException;

import java.io.File;
import java.io.IOException;
import java.io.Writer;

/**
 * Generates the SQL that is required to rollback the database to current state after the next update.
 *
 * @description Liquibase FutureRollbackSQL Maven plugin
 * @goal futureRollbackSQL
 */
public class LiquibaseFutureRollbackSQL extends LiquibaseRollback {

    /**
     * The file to output the Rollback SQL script to, if it exists it will be
     * overwritten.
     *
     * @parameter expression="${liquibase.outputFile}"
     *            default-value=
     *            "${project.build.directory}/liquibase/migrate.sql"
     */
    protected File outputFile;

    /** The writer for writing the SQL. */
    private Writer outputWriter;

    @Override
    protected boolean isPromptOnNonLocalDatabase() {
        // Always run on an non-local database as we are not actually modifying
        // the database when run on it.
        return false;
    }

    @Override
    protected Liquibase createLiquibase(ResourceAccessor fo, Database db)
            throws MojoExecutionException {
        Liquibase liquibase = super.createLiquibase(fo, db);

        // Setup the output file writer
        try {
            if (!outputFile.exists()) {
                // Ensure the parent directories exist
                outputFile.getParentFile().mkdirs();
                // Create the actual file
                if (!outputFile.createNewFile()) {
                    throw new MojoExecutionException(
                            "Cannot create the output file; "
                                    + outputFile.getAbsolutePath());
                }
            }
            outputWriter = getOutputWriter(outputFile);
        } catch (IOException e) {
            getLog().error(e);
            throw new MojoExecutionException(
                    "Failed to create SQL output writer", e);
        }
        getLog().info(
                "Output File: "
                        + outputFile.getAbsolutePath());
        return liquibase;
    }

    @Override
    protected void printSettings(String indent) {
        super.printSettings(indent);
        getLog().info(
                indent + "outputFile: " + outputFile);
    }

    @Override
    protected void cleanup(Database db) {
        super.cleanup(db);
        if (outputWriter != null) {
            try {
                outputWriter.close();
            } catch (IOException e) {
                getLog().error(e);
            }
        }
    }

    @Override
    protected void performLiquibaseTask(Liquibase liquibase) throws LiquibaseException {
        liquibase.futureRollbackSQL(null, new Contexts(contexts), new LabelExpression(labels), outputWriter);
<<<<<<< HEAD
=======
    }

    @Override
    protected void checkRequiredRollbackParameters() throws MojoFailureException {
        //nothing to check with futureRollbackSQL
>>>>>>> 9241b695
    }
}<|MERGE_RESOLUTION|>--- conflicted
+++ resolved
@@ -92,13 +92,10 @@
     @Override
     protected void performLiquibaseTask(Liquibase liquibase) throws LiquibaseException {
         liquibase.futureRollbackSQL(null, new Contexts(contexts), new LabelExpression(labels), outputWriter);
-<<<<<<< HEAD
-=======
     }
 
     @Override
     protected void checkRequiredRollbackParameters() throws MojoFailureException {
         //nothing to check with futureRollbackSQL
->>>>>>> 9241b695
     }
 }